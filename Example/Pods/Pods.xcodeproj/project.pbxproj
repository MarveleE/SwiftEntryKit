--- conflicted
+++ resolved
@@ -7,377 +7,189 @@
 	objects = {
 
 /* Begin PBXBuildFile section */
-<<<<<<< HEAD
 		024027F5B5C1B3AC4EB15F52A2C221F7 /* EKProcessingNoteMessageView.swift in Sources */ = {isa = PBXBuildFile; fileRef = 68D086B29F7620F997CEDEF2A0A4F47E /* EKProcessingNoteMessageView.swift */; };
-		02446000B295A85456668819636C24D3 /* CwlDarwinDefinitions.swift in Sources */ = {isa = PBXBuildFile; fileRef = 982ADAF1C6776AA5884030A13A46713B /* CwlDarwinDefinitions.swift */; settings = {COMPILER_FLAGS = "-DPRODUCT_NAME=Nimble/Nimble"; }; };
 		02AF6438CC0443A4D05D040419F86F5F /* EKSimpleMessage.swift in Sources */ = {isa = PBXBuildFile; fileRef = FD1BA733408B1FCF1A69819D494BBC2E /* EKSimpleMessage.swift */; };
-		02F502A71EC7117A3364E6D92544F61A /* Stringers.swift in Sources */ = {isa = PBXBuildFile; fileRef = 96C45E9CF21394CB1263772842A9567E /* Stringers.swift */; settings = {COMPILER_FLAGS = "-DPRODUCT_NAME=Nimble/Nimble"; }; };
 		041002B69DF400940938FFB5D9337CD3 /* EKXStatusBarMessageView.swift in Sources */ = {isa = PBXBuildFile; fileRef = 7BB132D2C2118C085B3723D6E19D0156 /* EKXStatusBarMessageView.swift */; };
 		0422F33E5B61373E005459AA29E5E1FE /* EKRatingSymbolView.swift in Sources */ = {isa = PBXBuildFile; fileRef = 450BA1A3AC0D39743A18A237DD1BBF41 /* EKRatingSymbolView.swift */; };
-		05E98E112A826B324D178F2AE4C9F3BC /* ThrowError.swift in Sources */ = {isa = PBXBuildFile; fileRef = 05667201A2643F0FD9AAE145B4BA10DD /* ThrowError.swift */; settings = {COMPILER_FLAGS = "-DPRODUCT_NAME=Nimble/Nimble"; }; };
-		05F1F0BF39FCB3CDBE3D2487A975B6F6 /* NMBExceptionCapture.h in Headers */ = {isa = PBXBuildFile; fileRef = E16414D43F6474720CD7E30731379D20 /* NMBExceptionCapture.h */; settings = {ATTRIBUTES = (Public, ); }; };
 		06A3FB2A1AFEE439D88822D168EE58E4 /* EKEntryView.swift in Sources */ = {isa = PBXBuildFile; fileRef = DE525D41F571727FC17D08A8BA95D4CA /* EKEntryView.swift */; };
-		06A7B27E991DE93502A0028FECB99CEF /* CwlPreconditionTesting.h in Headers */ = {isa = PBXBuildFile; fileRef = BFACD7437FB6A28C5808E8988B34AD20 /* CwlPreconditionTesting.h */; settings = {ATTRIBUTES = (Public, ); }; };
-=======
-		019CF936E4C1630BF7439363311D6163 /* EKProcessingNoteMessageView.swift in Sources */ = {isa = PBXBuildFile; fileRef = DC72D0F79D03C1CDCC86F97FC5DC04C1 /* EKProcessingNoteMessageView.swift */; };
 		06F38DD26D80484050C9ED86478406F2 /* BeLessThanOrEqual.swift in Sources */ = {isa = PBXBuildFile; fileRef = A9131FB6BBAE9EE819FD8A67078A9444 /* BeLessThanOrEqual.swift */; settings = {COMPILER_FLAGS = "-DPRODUCT_NAME=Nimble/Nimble"; }; };
->>>>>>> 5becd271
 		0708BEAD19F9C0A6CDB1388E093BB791 /* XCTest.framework in Frameworks */ = {isa = PBXBuildFile; fileRef = E77DF4A7729454DD1BBDE7AAF633FED0 /* XCTest.framework */; };
 		0B158EEE1243C2D94257677087DA36BE /* Pods-SwiftEntryKitTests-dummy.m in Sources */ = {isa = PBXBuildFile; fileRef = C27C88721D3831ACC935B6CCEE359CD2 /* Pods-SwiftEntryKitTests-dummy.m */; };
-<<<<<<< HEAD
-		0BD79DC689C7D481F4AABB8302F0074D /* ToSucceed.swift in Sources */ = {isa = PBXBuildFile; fileRef = AA314DE45ABA2BA7F14D24700FF97FF3 /* ToSucceed.swift */; settings = {COMPILER_FLAGS = "-DPRODUCT_NAME=Nimble/Nimble"; }; };
+		0C345DBBF5EF9ED046CB579FDD401A57 /* NimbleEnvironment.swift in Sources */ = {isa = PBXBuildFile; fileRef = B91D6E03E1705216B905301806306F9B /* NimbleEnvironment.swift */; settings = {COMPILER_FLAGS = "-DPRODUCT_NAME=Nimble/Nimble"; }; };
+		0D74DB80E4766C505062F32B6C5A70AD /* BeAnInstanceOf.swift in Sources */ = {isa = PBXBuildFile; fileRef = B2528A731BE27BFDD43FE609FE010430 /* BeAnInstanceOf.swift */; settings = {COMPILER_FLAGS = "-DPRODUCT_NAME=Nimble/Nimble"; }; };
 		0DDA521D34ACDC9DAE5196746A8E75F1 /* EKNoteMessageView.swift in Sources */ = {isa = PBXBuildFile; fileRef = 950D8A93F594E8B5AFFE496E14D8FC1D /* EKNoteMessageView.swift */; };
-		0DF2D8C5D31E2C2DB9631672164F2667 /* Functional.swift in Sources */ = {isa = PBXBuildFile; fileRef = 53A043D16FF3C658C842A8F4A747FD67 /* Functional.swift */; settings = {COMPILER_FLAGS = "-DPRODUCT_NAME=Nimble/Nimble"; }; };
-		0EB011E9C19E225D93ACB116F6A07730 /* SuiteHooks.swift in Sources */ = {isa = PBXBuildFile; fileRef = EB5A3CF05932B3D6D970B391B4991870 /* SuiteHooks.swift */; };
-		0F71A340850A82F86DD82E22B988A021 /* Expectation.swift in Sources */ = {isa = PBXBuildFile; fileRef = 7AB7C3F26855960F542A695590626B13 /* Expectation.swift */; settings = {COMPILER_FLAGS = "-DPRODUCT_NAME=Nimble/Nimble"; }; };
-		10BD56D254947B42E394F879DE668434 /* Quick-umbrella.h in Headers */ = {isa = PBXBuildFile; fileRef = 56573BE6B87DF587CF83D1749F048594 /* Quick-umbrella.h */; settings = {ATTRIBUTES = (Public, ); }; };
-		11EA11520074B46BA947002A4CFBED06 /* mach_excServer.h in Headers */ = {isa = PBXBuildFile; fileRef = 098696790BB124B976A60FBFD8D46703 /* mach_excServer.h */; settings = {ATTRIBUTES = (Public, ); }; };
-		140F14E3BCD214A90924257FAC1FF583 /* HooksPhase.swift in Sources */ = {isa = PBXBuildFile; fileRef = 7FAE8407C5BFB111EE2EE80B9DD3C3FD /* HooksPhase.swift */; };
+		0EB011E9C19E225D93ACB116F6A07730 /* SuiteHooks.swift in Sources */ = {isa = PBXBuildFile; fileRef = 7119AB9E8663169192078706EAE50C87 /* SuiteHooks.swift */; };
+		140F14E3BCD214A90924257FAC1FF583 /* HooksPhase.swift in Sources */ = {isa = PBXBuildFile; fileRef = 5FAB41EB406DB4E3DCE9FA51134E828D /* HooksPhase.swift */; };
 		1484B13589A2779155F5207DCCD4602F /* HapticFeedbackGenerator.swift in Sources */ = {isa = PBXBuildFile; fileRef = F3A197B9AE390E39FD6785B6D02DB709 /* HapticFeedbackGenerator.swift */; };
 		14EE2E673F0E87CB624A175FA45B7900 /* UIView+Shadow.swift in Sources */ = {isa = PBXBuildFile; fileRef = FB4D14E05CB797D49B5A90FA4E8FFBAA /* UIView+Shadow.swift */; };
-		14FD1C2B7A89AF2B56D0AADA31DA893A /* BeNil.swift in Sources */ = {isa = PBXBuildFile; fileRef = 28D2322967C5A6AC0F0F467B71D28BC1 /* BeNil.swift */; settings = {COMPILER_FLAGS = "-DPRODUCT_NAME=Nimble/Nimble"; }; };
 		16D0BEC307AC7BFB3D9E8388AE49DE10 /* GradientView.swift in Sources */ = {isa = PBXBuildFile; fileRef = 15E3C8D837A27B09298A53960B8C4CEB /* GradientView.swift */; };
-		189A499D539C4A0421FF16CBDDE55DFC /* BeCloseTo.swift in Sources */ = {isa = PBXBuildFile; fileRef = 615001D5537F45DDC4E93246AC63AF89 /* BeCloseTo.swift */; settings = {COMPILER_FLAGS = "-DPRODUCT_NAME=Nimble/Nimble"; }; };
+		19291565899B5113A5355002CF9C8F2F /* Equal.swift in Sources */ = {isa = PBXBuildFile; fileRef = B4586E56467328CF6BD4AFDA313921C8 /* Equal.swift */; settings = {COMPILER_FLAGS = "-DPRODUCT_NAME=Nimble/Nimble"; }; };
+		1AC5D2CE6FA79327468F53B53D0A9418 /* AllPass.swift in Sources */ = {isa = PBXBuildFile; fileRef = AE1A30E74153BF988BF62ABDCF5944A4 /* AllPass.swift */; settings = {COMPILER_FLAGS = "-DPRODUCT_NAME=Nimble/Nimble"; }; };
 		1BE04E21189E6F6A482655144A600DAC /* EKPopUpMessageView.swift in Sources */ = {isa = PBXBuildFile; fileRef = 7D5A4729262B9EA852B709BB80AC6D6C /* EKPopUpMessageView.swift */; };
-		1E88B237DC668C14AF5343ACFFFF34A0 /* Example.swift in Sources */ = {isa = PBXBuildFile; fileRef = A6A004DC59146EDFBF4BE2D22877B433 /* Example.swift */; };
-		20E37FA1094C854F7029A36E285B64E9 /* EndWith.swift in Sources */ = {isa = PBXBuildFile; fileRef = 5920D5905E08CDBF9F8AC4CAAF5FC070 /* EndWith.swift */; settings = {COMPILER_FLAGS = "-DPRODUCT_NAME=Nimble/Nimble"; }; };
+		1E2AE2B6202B65E712FE05FB2699BD2C /* ExpectationMessage.swift in Sources */ = {isa = PBXBuildFile; fileRef = A8388E48DDEC1686F05DE30EFC464FB7 /* ExpectationMessage.swift */; settings = {COMPILER_FLAGS = "-DPRODUCT_NAME=Nimble/Nimble"; }; };
+		1E88B237DC668C14AF5343ACFFFF34A0 /* Example.swift in Sources */ = {isa = PBXBuildFile; fileRef = 39FA5C4B33F1E47C39D443ECB6A6BD0D /* Example.swift */; };
 		21D016EFFAD9E08492FC78B526094DB7 /* SwiftEntryKit.swift in Sources */ = {isa = PBXBuildFile; fileRef = 57F7500B156C3DC303DD2FF0ABCFAA8E /* SwiftEntryKit.swift */; };
+		223CA7D4EDF23874D61C762F6CF51C56 /* NMBExpectation.swift in Sources */ = {isa = PBXBuildFile; fileRef = 84C67F6D1585BBD3EE4A2923356F0B4C /* NMBExpectation.swift */; settings = {COMPILER_FLAGS = "-DPRODUCT_NAME=Nimble/Nimble"; }; };
+		22948773F0660B81265C2C17A0761F0D /* PostNotification.swift in Sources */ = {isa = PBXBuildFile; fileRef = CA9EA657A1DAACC4E0FECF6417E9F514 /* PostNotification.swift */; settings = {COMPILER_FLAGS = "-DPRODUCT_NAME=Nimble/Nimble"; }; };
 		243AD339AA7369530EDA658DDBFBC08C /* EKAttributes+UserInteraction.swift in Sources */ = {isa = PBXBuildFile; fileRef = D4C44855D8E07D38CBB5F7ABFAE8B046 /* EKAttributes+UserInteraction.swift */; };
-		2CFA351DD99BDAEB0A7A49F21880AB6F /* BeGreaterThanOrEqualTo.swift in Sources */ = {isa = PBXBuildFile; fileRef = 688F58302689E2DD513B7B8CF0F61573 /* BeGreaterThanOrEqualTo.swift */; settings = {COMPILER_FLAGS = "-DPRODUCT_NAME=Nimble/Nimble"; }; };
-		2D833968B7C9FEEF3875951317F264A5 /* ExampleGroup.swift in Sources */ = {isa = PBXBuildFile; fileRef = 66E05BC6FFA19E6533341133525EDA09 /* ExampleGroup.swift */; };
-		2E4FFB1124F266D95FF3D8595BD6990A /* BeAKindOf.swift in Sources */ = {isa = PBXBuildFile; fileRef = 416D4698E2A00093D81C6B05EE31D430 /* BeAKindOf.swift */; settings = {COMPILER_FLAGS = "-DPRODUCT_NAME=Nimble/Nimble"; }; };
-		30E956C6C9C601551772873E6F6FFC6A /* ErrorUtility.swift in Sources */ = {isa = PBXBuildFile; fileRef = 0878E721703ABC1ACB2947395BCAE792 /* ErrorUtility.swift */; };
+		24AC6513961FF6DC60E0FB284E8914B6 /* FailureMessage.swift in Sources */ = {isa = PBXBuildFile; fileRef = C944CB41D06AF3D8B2AE7596566691A4 /* FailureMessage.swift */; settings = {COMPILER_FLAGS = "-DPRODUCT_NAME=Nimble/Nimble"; }; };
+		2574D09B363D42ACA6BA589B675FFA26 /* CwlCatchException.swift in Sources */ = {isa = PBXBuildFile; fileRef = A1B7DFC4A272B2CA3B1AE401C40662AF /* CwlCatchException.swift */; settings = {COMPILER_FLAGS = "-DPRODUCT_NAME=Nimble/Nimble"; }; };
+		2D833968B7C9FEEF3875951317F264A5 /* ExampleGroup.swift in Sources */ = {isa = PBXBuildFile; fileRef = E344EBD1DF33E8D936F24CCC7B89A131 /* ExampleGroup.swift */; };
+		2EF89DB591335BFB29606E0706E66D9F /* NMBExceptionCapture.m in Sources */ = {isa = PBXBuildFile; fileRef = E1FFC03E45C9D862F33B32E41003F2EF /* NMBExceptionCapture.m */; settings = {COMPILER_FLAGS = "-DPRODUCT_NAME=Nimble/Nimble"; }; };
+		30E956C6C9C601551772873E6F6FFC6A /* ErrorUtility.swift in Sources */ = {isa = PBXBuildFile; fileRef = 8FEF04587FB34DE64D4857601E1AAF16 /* ErrorUtility.swift */; };
 		311E52EAD1F7759A6C7985C4CE22E2D7 /* SwiftEntryKit-umbrella.h in Headers */ = {isa = PBXBuildFile; fileRef = FD4C8CAD7A3047819608A18EBED0182E /* SwiftEntryKit-umbrella.h */; settings = {ATTRIBUTES = (Public, ); }; };
 		32ECE8EEE4F887445C3427516F90D6A6 /* Foundation.framework in Frameworks */ = {isa = PBXBuildFile; fileRef = 75DBC38BAED9EDA00BC585BF514408E2 /* Foundation.framework */; };
-		33C92AF5C220916472D5964F35A5CA70 /* NMBStringify.m in Sources */ = {isa = PBXBuildFile; fileRef = 852AD6CFAE2D03D65D15BC75DF1425FD /* NMBStringify.m */; settings = {COMPILER_FLAGS = "-DPRODUCT_NAME=Nimble/Nimble"; }; };
+		3312F77A6C289F2CEFBF0C1D98431671 /* Async.swift in Sources */ = {isa = PBXBuildFile; fileRef = D839B7BD24BBEECCE4102D3667DC219B /* Async.swift */; settings = {COMPILER_FLAGS = "-DPRODUCT_NAME=Nimble/Nimble"; }; };
+		350C051E271508531C90540A2496684C /* CwlCatchBadInstruction.swift in Sources */ = {isa = PBXBuildFile; fileRef = 9D230CBC7594D6B0AD3ADF3D98B51498 /* CwlCatchBadInstruction.swift */; settings = {COMPILER_FLAGS = "-DPRODUCT_NAME=Nimble/Nimble"; }; };
 		357B7B59B3FFCD949458E57B0A3D572B /* EKRootViewController.swift in Sources */ = {isa = PBXBuildFile; fileRef = 6327E3F162B360CDC842413B64F76548 /* EKRootViewController.swift */; };
-		36044D6ABF042B2E64B42FA88AF85068 /* Filter.swift in Sources */ = {isa = PBXBuildFile; fileRef = 7229187185CDE816F15C371BE829E4AA /* Filter.swift */; };
+		36044D6ABF042B2E64B42FA88AF85068 /* Filter.swift in Sources */ = {isa = PBXBuildFile; fileRef = 9D21395CBD6B42E14EDDDCCBFA149313 /* Filter.swift */; };
 		3625BEB2429CCE258200657211CDE541 /* EKSimpleMessageView.swift in Sources */ = {isa = PBXBuildFile; fileRef = 5800BFE6F30DE7D0F03EA57AC359E75C /* EKSimpleMessageView.swift */; };
-		373EFC72D176C69CF8D56377369B103E /* QuickConfiguration.m in Sources */ = {isa = PBXBuildFile; fileRef = 3E977EC65AAD6B970BCCF5284546CD7A /* QuickConfiguration.m */; };
+		373EFC72D176C69CF8D56377369B103E /* QuickConfiguration.m in Sources */ = {isa = PBXBuildFile; fileRef = D70B852094F7351BB627C153DCC62EC0 /* QuickConfiguration.m */; };
 		37A4A612CB5C4E441BE18710C4334AAE /* EKAttributes+BackgroundStyle.swift in Sources */ = {isa = PBXBuildFile; fileRef = 4E2FFFDE2FDC57E23C1237816F10E7FC /* EKAttributes+BackgroundStyle.swift */; };
+		37C3C6235A5DDB8E37629314CF0E8489 /* ThrowAssertion.swift in Sources */ = {isa = PBXBuildFile; fileRef = 26DB801201A5B0732C8984091A127256 /* ThrowAssertion.swift */; settings = {COMPILER_FLAGS = "-DPRODUCT_NAME=Nimble/Nimble"; }; };
 		3996CC8C310570E7D587E26C2A203D6E /* EKTextField.swift in Sources */ = {isa = PBXBuildFile; fileRef = F960E099D8718B7B31465FE8FE9D470F /* EKTextField.swift */; };
-		3A187F0E923C67738096763C2A3EC428 /* MatcherProtocols.swift in Sources */ = {isa = PBXBuildFile; fileRef = FACA9BD0263BF9A1F11110FC12BADED2 /* MatcherProtocols.swift */; settings = {COMPILER_FLAGS = "-DPRODUCT_NAME=Nimble/Nimble"; }; };
+		39BDBCE79D273BDD3DEFFDD559426280 /* QCKDSL.h in Headers */ = {isa = PBXBuildFile; fileRef = AA2CFAE21B7BCD38A679F97963196651 /* QCKDSL.h */; settings = {ATTRIBUTES = (Public, ); }; };
+		3C0D99EED837A3AD705A664503EF48DE /* NMBStringify.m in Sources */ = {isa = PBXBuildFile; fileRef = B43302F046641FFFFC137D06F12079F3 /* NMBStringify.m */; settings = {COMPILER_FLAGS = "-DPRODUCT_NAME=Nimble/Nimble"; }; };
 		3C245B4F0D100F9D17283F2073F2C782 /* Foundation.framework in Frameworks */ = {isa = PBXBuildFile; fileRef = 75DBC38BAED9EDA00BC585BF514408E2 /* Foundation.framework */; };
 		3D624B3A5D1301F0AA482B32CD6DD20C /* EKAttributes+Shadow.swift in Sources */ = {isa = PBXBuildFile; fileRef = AFF0A6565B771EEB6B8AE70E536EE586 /* EKAttributes+Shadow.swift */; };
-		3D7544509F0B2B74024475C585258F4E /* Behavior.swift in Sources */ = {isa = PBXBuildFile; fileRef = D60848D5A3E2928BD5AE4BA7CFA1F318 /* Behavior.swift */; };
-		3D7BB3EFDBB9B4332E72E2F92836EE50 /* MatcherFunc.swift in Sources */ = {isa = PBXBuildFile; fileRef = 522D02BE69053344CCF3288B88DDDAC8 /* MatcherFunc.swift */; settings = {COMPILER_FLAGS = "-DPRODUCT_NAME=Nimble/Nimble"; }; };
-		3FF5639AFF628E9527A0E89BEA9BEFC7 /* UIView+QuickLayout.swift in Sources */ = {isa = PBXBuildFile; fileRef = A516A2659B2F9DA2BF7B7C03B8B8DA4A /* UIView+QuickLayout.swift */; };
-		4151485AC406E3047970CEE4522DCCC0 /* Configuration.swift in Sources */ = {isa = PBXBuildFile; fileRef = 48015053CFDABEB9EC4D4C6B90436674 /* Configuration.swift */; };
-		423E53BDC1CB869D6E69524F082B8DC3 /* BeLogical.swift in Sources */ = {isa = PBXBuildFile; fileRef = 83317FC72B994B27DD8DB4FDFCD319B9 /* BeLogical.swift */; settings = {COMPILER_FLAGS = "-DPRODUCT_NAME=Nimble/Nimble"; }; };
-		42B9D5398C6660BA8168A84E06DEFA3A /* CwlBadInstructionException.swift in Sources */ = {isa = PBXBuildFile; fileRef = B40528DA9F2B2BC0329B15828B720F7B /* CwlBadInstructionException.swift */; settings = {COMPILER_FLAGS = "-DPRODUCT_NAME=Nimble/Nimble"; }; };
+		3D7544509F0B2B74024475C585258F4E /* Behavior.swift in Sources */ = {isa = PBXBuildFile; fileRef = 68DA5B3803EEA1C63CEA5433F1B90413 /* Behavior.swift */; };
+		3FF5639AFF628E9527A0E89BEA9BEFC7 /* UIView+QuickLayout.swift in Sources */ = {isa = PBXBuildFile; fileRef = 2207775D4C4E97D8A246621AD7B6A058 /* UIView+QuickLayout.swift */; };
+		4151485AC406E3047970CEE4522DCCC0 /* Configuration.swift in Sources */ = {isa = PBXBuildFile; fileRef = B5207D0B1A8A80D348E2975ACA82D1A4 /* Configuration.swift */; };
+		42A9F49A3D23555A2EC71F3E84E435FB /* DSL+Wait.swift in Sources */ = {isa = PBXBuildFile; fileRef = 3C687075AA17548825D3409F3D280795 /* DSL+Wait.swift */; settings = {COMPILER_FLAGS = "-DPRODUCT_NAME=Nimble/Nimble"; }; };
 		42F67DB4FCC80FE46C3967B04BD2C67B /* EKAttributes+WindowLevel.swift in Sources */ = {isa = PBXBuildFile; fileRef = 1261C2CE62B262831D136AFD7AE758F9 /* EKAttributes+WindowLevel.swift */; };
-		436BC7B93F4CD22CB28A67661FDA44AF /* SourceLocation.swift in Sources */ = {isa = PBXBuildFile; fileRef = 5EA31987B16AFFED530AF438383309F4 /* SourceLocation.swift */; settings = {COMPILER_FLAGS = "-DPRODUCT_NAME=Nimble/Nimble"; }; };
+		44F6B7EB2EAF73218A16F56D45C877A4 /* MatcherFunc.swift in Sources */ = {isa = PBXBuildFile; fileRef = E427F91F4899AD98DBEB6A29C04E95AC /* MatcherFunc.swift */; settings = {COMPILER_FLAGS = "-DPRODUCT_NAME=Nimble/Nimble"; }; };
 		458093BD9AD3801527B9B7F8CF7BCAD1 /* EKRatingMessageView.swift in Sources */ = {isa = PBXBuildFile; fileRef = 7D1E13654642EA5DF75DA51E9E13DB47 /* EKRatingMessageView.swift */; };
-		47072B71764ACBE4E11735FB6C953E11 /* BeAnInstanceOf.swift in Sources */ = {isa = PBXBuildFile; fileRef = 3411539A2BC69121474E977935DC813C /* BeAnInstanceOf.swift */; settings = {COMPILER_FLAGS = "-DPRODUCT_NAME=Nimble/Nimble"; }; };
-		4789BA5460C6F1713A28147A30571A88 /* Nimble-dummy.m in Sources */ = {isa = PBXBuildFile; fileRef = CF62D644FE3716BB1C29BBEEC52DF5C0 /* Nimble-dummy.m */; };
 		49C7C380BEBD0CE48DD00B1650613F45 /* UIRectCorner+Short.swift in Sources */ = {isa = PBXBuildFile; fileRef = F0BD11D4525A6D084F3408F73467FFB9 /* UIRectCorner+Short.swift */; };
-		49D12F3EED463768BC27430693852367 /* DSL.swift in Sources */ = {isa = PBXBuildFile; fileRef = 56AF64679E700C4BE43302AED766BFE6 /* DSL.swift */; settings = {COMPILER_FLAGS = "-DPRODUCT_NAME=Nimble/Nimble"; }; };
-		4A2D819B9D9C7D736B2D233971415986 /* BeGreaterThan.swift in Sources */ = {isa = PBXBuildFile; fileRef = 55448390242DCE5C5AFF5A815DEA12E3 /* BeGreaterThan.swift */; settings = {COMPILER_FLAGS = "-DPRODUCT_NAME=Nimble/Nimble"; }; };
-		517C252ECDF42BD2D817F4E176414282 /* QuickConfiguration.h in Headers */ = {isa = PBXBuildFile; fileRef = 228CF5F3784CD9C24E18EB41C30640C1 /* QuickConfiguration.h */; settings = {ATTRIBUTES = (Public, ); }; };
-		5320A518D8B08A491A2C3430723DE502 /* NMBStringify.h in Headers */ = {isa = PBXBuildFile; fileRef = DF4ED4B6C339C6BD77BBC15256872484 /* NMBStringify.h */; settings = {ATTRIBUTES = (Public, ); }; };
+		4BC738EA304E6FA57294B9AAFEC56F70 /* Functional.swift in Sources */ = {isa = PBXBuildFile; fileRef = 6B4B594B8E65233E39B7E1EFBB4C7094 /* Functional.swift */; settings = {COMPILER_FLAGS = "-DPRODUCT_NAME=Nimble/Nimble"; }; };
+		4C093ABFA796CEC3AC89C1B9DC36841D /* Errors.swift in Sources */ = {isa = PBXBuildFile; fileRef = 7086396C99677D81E71A102419E698A4 /* Errors.swift */; settings = {COMPILER_FLAGS = "-DPRODUCT_NAME=Nimble/Nimble"; }; };
+		562B8E7BBB3176E837BEBD6D24DA7EF4 /* NMBObjCMatcher.swift in Sources */ = {isa = PBXBuildFile; fileRef = 60FC9CCA6BDA9D806DC5847C0CFEED46 /* NMBObjCMatcher.swift */; settings = {COMPILER_FLAGS = "-DPRODUCT_NAME=Nimble/Nimble"; }; };
 		56CCC2FF317B46F19CCC84545795493D /* EKAttributes+PositionConstraints.swift in Sources */ = {isa = PBXBuildFile; fileRef = D6D4DECA9DDD449CB4F3098AAE47C1C5 /* EKAttributes+PositionConstraints.swift */; };
-		59B6BBEF7F089C1788039D59B7E1AD89 /* Foundation.framework in Frameworks */ = {isa = PBXBuildFile; fileRef = 75DBC38BAED9EDA00BC585BF514408E2 /* Foundation.framework */; };
-		5A0EA9A196BCE35D5F36FFD3BF1B5D50 /* ThrowAssertion.swift in Sources */ = {isa = PBXBuildFile; fileRef = 3B516C285C9C54D038EA3D97C037CE12 /* ThrowAssertion.swift */; settings = {COMPILER_FLAGS = "-DPRODUCT_NAME=Nimble/Nimble"; }; };
+		5747F17B237F1ACB862F3F2911E5CBB1 /* BeVoid.swift in Sources */ = {isa = PBXBuildFile; fileRef = 6C6492856AB3A9C4B51741122FE6474C /* BeVoid.swift */; settings = {COMPILER_FLAGS = "-DPRODUCT_NAME=Nimble/Nimble"; }; };
+		574F89786271FD7BAD216D075EA1E898 /* Nimble.h in Headers */ = {isa = PBXBuildFile; fileRef = 263F9111B912C4CFE7509F3D38DC4E7F /* Nimble.h */; settings = {ATTRIBUTES = (Public, ); }; };
+		5895EA4D5666103B2CD4243690487D07 /* RaisesException.swift in Sources */ = {isa = PBXBuildFile; fileRef = 8E055E84E1CDDF956456413A78896127 /* RaisesException.swift */; settings = {COMPILER_FLAGS = "-DPRODUCT_NAME=Nimble/Nimble"; }; };
+		58B249717B134855DA1DF182DF0AEDB9 /* BeGreaterThanOrEqualTo.swift in Sources */ = {isa = PBXBuildFile; fileRef = 03A56577CBAECDE4052A6A2204438983 /* BeGreaterThanOrEqualTo.swift */; settings = {COMPILER_FLAGS = "-DPRODUCT_NAME=Nimble/Nimble"; }; };
 		5A51A6F16058868B8C4C3ED57A13FC09 /* EKBackgroundView.swift in Sources */ = {isa = PBXBuildFile; fileRef = 9E834A16791751C606A5D9B1A3922F37 /* EKBackgroundView.swift */; };
-		5AE76B4A1B81E34202DC223242FD5D45 /* QuickLayout-dummy.m in Sources */ = {isa = PBXBuildFile; fileRef = CECE852BC9503A9F7CFF031C7E543FC7 /* QuickLayout-dummy.m */; };
+		5AE76B4A1B81E34202DC223242FD5D45 /* QuickLayout-dummy.m in Sources */ = {isa = PBXBuildFile; fileRef = ABAB599A29BEECB63CDE73937F60515D /* QuickLayout-dummy.m */; };
+		5BA1006DAFD72ACF9F31DC95096FD054 /* mach_excServer.h in Headers */ = {isa = PBXBuildFile; fileRef = 815734819A1D5302C59FB1B1CF56661E /* mach_excServer.h */; settings = {ATTRIBUTES = (Public, ); }; };
 		5DEDB3151D092DE599A56D36D23F2251 /* EKRatingSymbolsContainerView.swift in Sources */ = {isa = PBXBuildFile; fileRef = BD630196CA9A4E097EF80F0E92BA8089 /* EKRatingSymbolsContainerView.swift */; };
-		613220A99467598037F97C07B3C3E363 /* NimbleEnvironment.swift in Sources */ = {isa = PBXBuildFile; fileRef = 9179050B7E2CA8F30BC83A6EA73E7CA0 /* NimbleEnvironment.swift */; settings = {COMPILER_FLAGS = "-DPRODUCT_NAME=Nimble/Nimble"; }; };
-		629B0F1E7C75EF3E2AEA17B1619D62B2 /* CwlCatchException.m in Sources */ = {isa = PBXBuildFile; fileRef = A870D4D0BA3B479510BAEB0CA3FABFEB /* CwlCatchException.m */; settings = {COMPILER_FLAGS = "-DPRODUCT_NAME=Nimble/Nimble"; }; };
+		618C13D4020EBA363997EFB60A56AC20 /* DSL.h in Headers */ = {isa = PBXBuildFile; fileRef = 00389FD789220480CA938A6E3F69DA12 /* DSL.h */; settings = {ATTRIBUTES = (Public, ); }; };
+		62A3D36B892ED9C9A3210134C97FE3F9 /* NimbleXCTestHandler.swift in Sources */ = {isa = PBXBuildFile; fileRef = 87C3757F823F7D08E06EAB55D4B9E858 /* NimbleXCTestHandler.swift */; settings = {COMPILER_FLAGS = "-DPRODUCT_NAME=Nimble/Nimble"; }; };
 		63945F480B2D9C6BE182D35CF7708B91 /* EKButtonBarView.swift in Sources */ = {isa = PBXBuildFile; fileRef = 2BC62AB19C39B24DA2056CB5A50302E3 /* EKButtonBarView.swift */; };
-		6527FD5C640730D4CE76CCBFDCAD974B /* DSL+Wait.swift in Sources */ = {isa = PBXBuildFile; fileRef = 1DB3AB633599D0D4C3DC8766B3AB4A44 /* DSL+Wait.swift */; settings = {COMPILER_FLAGS = "-DPRODUCT_NAME=Nimble/Nimble"; }; };
-		6693813D97797C666C8EB787413A1A49 /* BeginWith.swift in Sources */ = {isa = PBXBuildFile; fileRef = 6EF8D27BF71E2A3192595E6441D10D33 /* BeginWith.swift */; settings = {COMPILER_FLAGS = "-DPRODUCT_NAME=Nimble/Nimble"; }; };
-		678D6210461FC1C53EC58111CA43EB30 /* NSString+C99ExtendedIdentifier.swift in Sources */ = {isa = PBXBuildFile; fileRef = 0AA0D2B8BC753E1D4F5230D22C7F6ECE /* NSString+C99ExtendedIdentifier.swift */; };
+		66D3DA2225488356273B3D0AB83DA268 /* CwlMachBadInstructionHandler.m in Sources */ = {isa = PBXBuildFile; fileRef = 289FAA38ECD007101E47AF3453153C31 /* CwlMachBadInstructionHandler.m */; settings = {COMPILER_FLAGS = "-DPRODUCT_NAME=Nimble/Nimble"; }; };
+		678D6210461FC1C53EC58111CA43EB30 /* NSString+C99ExtendedIdentifier.swift in Sources */ = {isa = PBXBuildFile; fileRef = 5EECE0455F3293C8EAE556FEA9E2CE3A /* NSString+C99ExtendedIdentifier.swift */; };
 		67CADD65E0DD94D2937219B7EA67B71E /* EKWindowProvider.swift in Sources */ = {isa = PBXBuildFile; fileRef = AAD5E3C82238FC9C28A9B95C0FAF7D89 /* EKWindowProvider.swift */; };
-		69F44FD984851709FA4275764AE741AD /* CwlMachBadInstructionHandler.m in Sources */ = {isa = PBXBuildFile; fileRef = A6521948F6B81B36CAD39071909FA764 /* CwlMachBadInstructionHandler.m */; settings = {COMPILER_FLAGS = "-DPRODUCT_NAME=Nimble/Nimble"; }; };
+		6985430721C89135D5B4CBE13357EC31 /* DSL.m in Sources */ = {isa = PBXBuildFile; fileRef = 3D22FF828153330C75677E7AC45B2974 /* DSL.m */; settings = {COMPILER_FLAGS = "-DPRODUCT_NAME=Nimble/Nimble"; }; };
 		6A46B449045982D0E3CA5CB72B924AFF /* EKAttributes+Scroll.swift in Sources */ = {isa = PBXBuildFile; fileRef = D79C12CF1FE68F9DCF4B7B70CD6172C0 /* EKAttributes+Scroll.swift */; };
-		6B773CA99B8FC208803E6678CCA690C8 /* ExpectationMessage.swift in Sources */ = {isa = PBXBuildFile; fileRef = 4E187F48CC141EA192F7494B337259E4 /* ExpectationMessage.swift */; settings = {COMPILER_FLAGS = "-DPRODUCT_NAME=Nimble/Nimble"; }; };
-		6DD61972A0B8E94FC97CB1E90826A96F /* QuickSpec.h in Headers */ = {isa = PBXBuildFile; fileRef = 57738B4DFCE620B973A658CEAF55797D /* QuickSpec.h */; settings = {ATTRIBUTES = (Public, ); }; };
-		6DE5EA040267A38141F51F0BBCF4767C /* Nimble-umbrella.h in Headers */ = {isa = PBXBuildFile; fileRef = DE8100ACA240BCE05F421CBF80C2B572 /* Nimble-umbrella.h */; settings = {ATTRIBUTES = (Public, ); }; };
+		6B124A4D8EB28A918E0C87F2E75D94F8 /* MatcherProtocols.swift in Sources */ = {isa = PBXBuildFile; fileRef = 058A3CD5D6CE293E0A36A224E16D59D2 /* MatcherProtocols.swift */; settings = {COMPILER_FLAGS = "-DPRODUCT_NAME=Nimble/Nimble"; }; };
+		6B2DF45B9BFABD4BF3DDC503F073FB71 /* BeAKindOf.swift in Sources */ = {isa = PBXBuildFile; fileRef = 1EFBC85AF82B161EC6799C31DA1206C7 /* BeAKindOf.swift */; settings = {COMPILER_FLAGS = "-DPRODUCT_NAME=Nimble/Nimble"; }; };
 		6E2F7908DD4AF3E6E418F343C01AE3DD /* Foundation.framework in Frameworks */ = {isa = PBXBuildFile; fileRef = 75DBC38BAED9EDA00BC585BF514408E2 /* Foundation.framework */; };
 		6E5D988D7C9956B75216AF0FE8A7E45F /* EKAlertMessage.swift in Sources */ = {isa = PBXBuildFile; fileRef = 7F3BAAB7F0B429B72AEBE076021D02DA /* EKAlertMessage.swift */; };
-		6EE0375701DB26DE3E240AFC893D8AA3 /* DSL.h in Headers */ = {isa = PBXBuildFile; fileRef = E3E420707CD056EC077886CB05C75C49 /* DSL.h */; settings = {ATTRIBUTES = (Public, ); }; };
-		70AB893A20F4B08C38A75E5BC530F44C /* Async.swift in Sources */ = {isa = PBXBuildFile; fileRef = 15A22DC1B5FB0FFA8EC36D2F4CD2492E /* Async.swift */; settings = {COMPILER_FLAGS = "-DPRODUCT_NAME=Nimble/Nimble"; }; };
+		6FE504E9ED5B37C05CFC2A530019AE5D /* BeGreaterThan.swift in Sources */ = {isa = PBXBuildFile; fileRef = C93C632367213A340F276D80944EE6CA /* BeGreaterThan.swift */; settings = {COMPILER_FLAGS = "-DPRODUCT_NAME=Nimble/Nimble"; }; };
 		71509BA054F2387883BBBE42180B41FA /* EKNotificationMessage.swift in Sources */ = {isa = PBXBuildFile; fileRef = 6141CF5E4222594237B621EB01950160 /* EKNotificationMessage.swift */; };
+		74605907C211553B00F09768BEF12834 /* EndWith.swift in Sources */ = {isa = PBXBuildFile; fileRef = EB74FC0B2BCC670D365E08D9A62F9034 /* EndWith.swift */; settings = {COMPILER_FLAGS = "-DPRODUCT_NAME=Nimble/Nimble"; }; };
+		746D0DBAF8EB27CA816CFD021DE2A7A1 /* SatisfyAnyOf.swift in Sources */ = {isa = PBXBuildFile; fileRef = 77AA52CDA8DAA28EF3F3BE815BE0B665 /* SatisfyAnyOf.swift */; settings = {COMPILER_FLAGS = "-DPRODUCT_NAME=Nimble/Nimble"; }; };
+		7485AAEB633B78268D656D019B77E023 /* SatisfyAllOf.swift in Sources */ = {isa = PBXBuildFile; fileRef = 7F109221E05BFE46055972B0E6229380 /* SatisfyAllOf.swift */; settings = {COMPILER_FLAGS = "-DPRODUCT_NAME=Nimble/Nimble"; }; };
 		759A6885F65B1C56F59915876C1238A9 /* UIView+Utils.swift in Sources */ = {isa = PBXBuildFile; fileRef = 070640B8A65EE4E663B843C181F3F4E4 /* UIView+Utils.swift */; };
 		791DFA194C009DF581582E4BC4A4B322 /* UIKit.framework in Frameworks */ = {isa = PBXBuildFile; fileRef = 31E9062622952DBAF8FBDEE0AB89DF2E /* UIKit.framework */; };
 		793BD46330DA32382CF9DE76BAFCBB95 /* UIEdgeInsets+Utils.swift in Sources */ = {isa = PBXBuildFile; fileRef = F1E7AF37773CEDF36BE6B5175DFECBBC /* UIEdgeInsets+Utils.swift */; };
-		7DCBBAE609A57D56251AE52572D0EDEC /* FailureMessage.swift in Sources */ = {isa = PBXBuildFile; fileRef = F5101CBFD27B1C31FFCEE5E4E128B241 /* FailureMessage.swift */; settings = {COMPILER_FLAGS = "-DPRODUCT_NAME=Nimble/Nimble"; }; };
-		7EADF91514B2C852C72B23D978F02514 /* QLCompatibility.swift in Sources */ = {isa = PBXBuildFile; fileRef = 837FD950F261795777166DCF70A54B34 /* QLCompatibility.swift */; };
-		7F708BDE8861F9F01B55AFB10C91150B /* AdapterProtocols.swift in Sources */ = {isa = PBXBuildFile; fileRef = 62BC0462571B2FD0A1FE987AF08044A4 /* AdapterProtocols.swift */; settings = {COMPILER_FLAGS = "-DPRODUCT_NAME=Nimble/Nimble"; }; };
-		819A37202B2DD4D3E4E98DF65C390193 /* EKAttributes+PopBehavior.swift in Sources */ = {isa = PBXBuildFile; fileRef = 7C060384FED286E674690DEB3F672265 /* EKAttributes+PopBehavior.swift */; };
-		8270534D18E42EF84F81A0FED73E0F16 /* EKAttributes+LifecycleActions.swift in Sources */ = {isa = PBXBuildFile; fileRef = 3608ABA0BCD6AB3FBC4097B41D30BB55 /* EKAttributes+LifecycleActions.swift */; };
-		8481DD2E605EA7A4E0790B6242BC7EC0 /* EKAttributes+Precedence.swift in Sources */ = {isa = PBXBuildFile; fileRef = 065916AFF230248B9F16213248BDAF3E /* EKAttributes+Precedence.swift */; };
-		854871CEAE8CB0018BBCA0B3CC4E00C9 /* ContainElementSatisfying.swift in Sources */ = {isa = PBXBuildFile; fileRef = 6DCC720F7686FA000CE534D446D2075E /* ContainElementSatisfying.swift */; settings = {COMPILER_FLAGS = "-DPRODUCT_NAME=Nimble/Nimble"; }; };
-		87D9A659FDD551D3ACE2F7F139226B27 /* EKAttributes+Duration.swift in Sources */ = {isa = PBXBuildFile; fileRef = B101EED5028EB0FCC3819994E8B0DB3D /* EKAttributes+Duration.swift */; };
-		87F4F75E885B130239B7FFD35B6742EC /* EKAttributes+Position.swift in Sources */ = {isa = PBXBuildFile; fileRef = B3EF193252BDBA7CA2F0464A872072E5 /* EKAttributes+Position.swift */; };
-		89DCD8E11397D4BB55CE633991B1BD87 /* ExampleHooks.swift in Sources */ = {isa = PBXBuildFile; fileRef = FD410B304F2E0FAF7337968985E788FE /* ExampleHooks.swift */; };
-=======
-		0C345DBBF5EF9ED046CB579FDD401A57 /* NimbleEnvironment.swift in Sources */ = {isa = PBXBuildFile; fileRef = B91D6E03E1705216B905301806306F9B /* NimbleEnvironment.swift */; settings = {COMPILER_FLAGS = "-DPRODUCT_NAME=Nimble/Nimble"; }; };
-		0CC5DD12C4496F89A1848440AAD51058 /* EKAttributes+Animation.swift in Sources */ = {isa = PBXBuildFile; fileRef = 7EEEB6596BD0CEACBF82818CF02D6A0C /* EKAttributes+Animation.swift */; };
-		0D74DB80E4766C505062F32B6C5A70AD /* BeAnInstanceOf.swift in Sources */ = {isa = PBXBuildFile; fileRef = B2528A731BE27BFDD43FE609FE010430 /* BeAnInstanceOf.swift */; settings = {COMPILER_FLAGS = "-DPRODUCT_NAME=Nimble/Nimble"; }; };
-		0EB011E9C19E225D93ACB116F6A07730 /* SuiteHooks.swift in Sources */ = {isa = PBXBuildFile; fileRef = 7119AB9E8663169192078706EAE50C87 /* SuiteHooks.swift */; };
-		0ECC65533D169FD2D1AE02D29DE4769D /* EKWindowProvider.swift in Sources */ = {isa = PBXBuildFile; fileRef = 32DF4B7B4EEB0100C6118AF19D5DEE42 /* EKWindowProvider.swift */; };
-		0EF7D2D9DD4CE4356CCE261C6E639B28 /* EKBackgroundView.swift in Sources */ = {isa = PBXBuildFile; fileRef = 077DEBDB60473A818209F393016EB342 /* EKBackgroundView.swift */; };
-		106DE6C57F56DF9A146EFDE0E77588A3 /* EKAttributes+Shadow.swift in Sources */ = {isa = PBXBuildFile; fileRef = 562B9EA22F5D9BD9B44A82A386354169 /* EKAttributes+Shadow.swift */; };
-		140F14E3BCD214A90924257FAC1FF583 /* HooksPhase.swift in Sources */ = {isa = PBXBuildFile; fileRef = 5FAB41EB406DB4E3DCE9FA51134E828D /* HooksPhase.swift */; };
-		144E354697E4E5A7ECA8E38A2310A947 /* EKNotificationMessage.swift in Sources */ = {isa = PBXBuildFile; fileRef = EFE13895073275EF5DCDD49CC540ED49 /* EKNotificationMessage.swift */; };
-		175354DC27BFBFB4BEC60714EBE6F413 /* EKSimpleMessage.swift in Sources */ = {isa = PBXBuildFile; fileRef = C2CC010BFF0A6ACEAAE1B4A4A0604971 /* EKSimpleMessage.swift */; };
-		175F62DA893225737A0FFB6B9CB491E1 /* EKAttributes+BackgroundStyle.swift in Sources */ = {isa = PBXBuildFile; fileRef = 5F37CC9713D65FD2985FAE2A6FBC74E2 /* EKAttributes+BackgroundStyle.swift */; };
-		19291565899B5113A5355002CF9C8F2F /* Equal.swift in Sources */ = {isa = PBXBuildFile; fileRef = B4586E56467328CF6BD4AFDA313921C8 /* Equal.swift */; settings = {COMPILER_FLAGS = "-DPRODUCT_NAME=Nimble/Nimble"; }; };
-		1AC5D2CE6FA79327468F53B53D0A9418 /* AllPass.swift in Sources */ = {isa = PBXBuildFile; fileRef = AE1A30E74153BF988BF62ABDCF5944A4 /* AllPass.swift */; settings = {COMPILER_FLAGS = "-DPRODUCT_NAME=Nimble/Nimble"; }; };
-		1E2AE2B6202B65E712FE05FB2699BD2C /* ExpectationMessage.swift in Sources */ = {isa = PBXBuildFile; fileRef = A8388E48DDEC1686F05DE30EFC464FB7 /* ExpectationMessage.swift */; settings = {COMPILER_FLAGS = "-DPRODUCT_NAME=Nimble/Nimble"; }; };
-		1E88B237DC668C14AF5343ACFFFF34A0 /* Example.swift in Sources */ = {isa = PBXBuildFile; fileRef = 39FA5C4B33F1E47C39D443ECB6A6BD0D /* Example.swift */; };
-		223CA7D4EDF23874D61C762F6CF51C56 /* NMBExpectation.swift in Sources */ = {isa = PBXBuildFile; fileRef = 84C67F6D1585BBD3EE4A2923356F0B4C /* NMBExpectation.swift */; settings = {COMPILER_FLAGS = "-DPRODUCT_NAME=Nimble/Nimble"; }; };
-		22948773F0660B81265C2C17A0761F0D /* PostNotification.swift in Sources */ = {isa = PBXBuildFile; fileRef = CA9EA657A1DAACC4E0FECF6417E9F514 /* PostNotification.swift */; settings = {COMPILER_FLAGS = "-DPRODUCT_NAME=Nimble/Nimble"; }; };
-		24AC6513961FF6DC60E0FB284E8914B6 /* FailureMessage.swift in Sources */ = {isa = PBXBuildFile; fileRef = C944CB41D06AF3D8B2AE7596566691A4 /* FailureMessage.swift */; settings = {COMPILER_FLAGS = "-DPRODUCT_NAME=Nimble/Nimble"; }; };
-		2574D09B363D42ACA6BA589B675FFA26 /* CwlCatchException.swift in Sources */ = {isa = PBXBuildFile; fileRef = A1B7DFC4A272B2CA3B1AE401C40662AF /* CwlCatchException.swift */; settings = {COMPILER_FLAGS = "-DPRODUCT_NAME=Nimble/Nimble"; }; };
-		2BF53B7A47208144EAF6304048BFBF48 /* EKAttributes+DisplayPriority.swift in Sources */ = {isa = PBXBuildFile; fileRef = 1DAEE02B2E730CF77B91983346C0938D /* EKAttributes+DisplayPriority.swift */; };
-		2D833968B7C9FEEF3875951317F264A5 /* ExampleGroup.swift in Sources */ = {isa = PBXBuildFile; fileRef = E344EBD1DF33E8D936F24CCC7B89A131 /* ExampleGroup.swift */; };
-		2EF89DB591335BFB29606E0706E66D9F /* NMBExceptionCapture.m in Sources */ = {isa = PBXBuildFile; fileRef = E1FFC03E45C9D862F33B32E41003F2EF /* NMBExceptionCapture.m */; settings = {COMPILER_FLAGS = "-DPRODUCT_NAME=Nimble/Nimble"; }; };
-		30E956C6C9C601551772873E6F6FFC6A /* ErrorUtility.swift in Sources */ = {isa = PBXBuildFile; fileRef = 8FEF04587FB34DE64D4857601E1AAF16 /* ErrorUtility.swift */; };
-		311E52EAD1F7759A6C7985C4CE22E2D7 /* SwiftEntryKit-umbrella.h in Headers */ = {isa = PBXBuildFile; fileRef = 3491FBDCCD7E04ADBEADED8262FDE376 /* SwiftEntryKit-umbrella.h */; settings = {ATTRIBUTES = (Public, ); }; };
-		31BADCFBD09618DFFD84B6B21F27CFCA /* EKRatingMessage.swift in Sources */ = {isa = PBXBuildFile; fileRef = 57D75EB7FDB1170BAF90B3DE3C6FFB52 /* EKRatingMessage.swift */; };
-		3295AB8634E16B73BF91CF666AE230B9 /* EKStyleView.swift in Sources */ = {isa = PBXBuildFile; fileRef = 180B5EEDFE6451C1CDFAF89E871F73FB /* EKStyleView.swift */; };
-		32ECE8EEE4F887445C3427516F90D6A6 /* Foundation.framework in Frameworks */ = {isa = PBXBuildFile; fileRef = 75DBC38BAED9EDA00BC585BF514408E2 /* Foundation.framework */; };
-		3312F77A6C289F2CEFBF0C1D98431671 /* Async.swift in Sources */ = {isa = PBXBuildFile; fileRef = D839B7BD24BBEECCE4102D3667DC219B /* Async.swift */; settings = {COMPILER_FLAGS = "-DPRODUCT_NAME=Nimble/Nimble"; }; };
-		350C051E271508531C90540A2496684C /* CwlCatchBadInstruction.swift in Sources */ = {isa = PBXBuildFile; fileRef = 9D230CBC7594D6B0AD3ADF3D98B51498 /* CwlCatchBadInstruction.swift */; settings = {COMPILER_FLAGS = "-DPRODUCT_NAME=Nimble/Nimble"; }; };
-		36044D6ABF042B2E64B42FA88AF85068 /* Filter.swift in Sources */ = {isa = PBXBuildFile; fileRef = 9D21395CBD6B42E14EDDDCCBFA149313 /* Filter.swift */; };
-		373EFC72D176C69CF8D56377369B103E /* QuickConfiguration.m in Sources */ = {isa = PBXBuildFile; fileRef = D70B852094F7351BB627C153DCC62EC0 /* QuickConfiguration.m */; };
-		37C3C6235A5DDB8E37629314CF0E8489 /* ThrowAssertion.swift in Sources */ = {isa = PBXBuildFile; fileRef = 26DB801201A5B0732C8984091A127256 /* ThrowAssertion.swift */; settings = {COMPILER_FLAGS = "-DPRODUCT_NAME=Nimble/Nimble"; }; };
-		39BDBCE79D273BDD3DEFFDD559426280 /* QCKDSL.h in Headers */ = {isa = PBXBuildFile; fileRef = AA2CFAE21B7BCD38A679F97963196651 /* QCKDSL.h */; settings = {ATTRIBUTES = (Public, ); }; };
-		3C0D99EED837A3AD705A664503EF48DE /* NMBStringify.m in Sources */ = {isa = PBXBuildFile; fileRef = B43302F046641FFFFC137D06F12079F3 /* NMBStringify.m */; settings = {COMPILER_FLAGS = "-DPRODUCT_NAME=Nimble/Nimble"; }; };
-		3C245B4F0D100F9D17283F2073F2C782 /* Foundation.framework in Frameworks */ = {isa = PBXBuildFile; fileRef = 75DBC38BAED9EDA00BC585BF514408E2 /* Foundation.framework */; };
-		3D7544509F0B2B74024475C585258F4E /* Behavior.swift in Sources */ = {isa = PBXBuildFile; fileRef = 68DA5B3803EEA1C63CEA5433F1B90413 /* Behavior.swift */; };
-		3FF5639AFF628E9527A0E89BEA9BEFC7 /* UIView+QuickLayout.swift in Sources */ = {isa = PBXBuildFile; fileRef = 2207775D4C4E97D8A246621AD7B6A058 /* UIView+QuickLayout.swift */; };
-		40E79DB836737AD4BB025839AC9D2C1C /* EKMessageContentView.swift in Sources */ = {isa = PBXBuildFile; fileRef = 56F09C940B3E25D897200BBA289166E2 /* EKMessageContentView.swift */; };
-		4151485AC406E3047970CEE4522DCCC0 /* Configuration.swift in Sources */ = {isa = PBXBuildFile; fileRef = B5207D0B1A8A80D348E2975ACA82D1A4 /* Configuration.swift */; };
-		42A9F49A3D23555A2EC71F3E84E435FB /* DSL+Wait.swift in Sources */ = {isa = PBXBuildFile; fileRef = 3C687075AA17548825D3409F3D280795 /* DSL+Wait.swift */; settings = {COMPILER_FLAGS = "-DPRODUCT_NAME=Nimble/Nimble"; }; };
-		44F6B7EB2EAF73218A16F56D45C877A4 /* MatcherFunc.swift in Sources */ = {isa = PBXBuildFile; fileRef = E427F91F4899AD98DBEB6A29C04E95AC /* MatcherFunc.swift */; settings = {COMPILER_FLAGS = "-DPRODUCT_NAME=Nimble/Nimble"; }; };
-		451B4F4560B145E1B8B0980EB0705758 /* EKPopUpMessageView.swift in Sources */ = {isa = PBXBuildFile; fileRef = 30D12095EFAFF17574C60A32C4E62DA2 /* EKPopUpMessageView.swift */; };
-		483AF46485FFAFF226B1CD77A545BDAE /* UIEdgeInsets+Utils.swift in Sources */ = {isa = PBXBuildFile; fileRef = D54CFF877C450E15418D700D7D1CCF29 /* UIEdgeInsets+Utils.swift */; };
-		4B33EB231CF1F3F8006431360AC64592 /* EKImageNoteMessageView.swift in Sources */ = {isa = PBXBuildFile; fileRef = 354D3EBC5E3DD68CA793AEC2A01A23EC /* EKImageNoteMessageView.swift */; };
-		4BC738EA304E6FA57294B9AAFEC56F70 /* Functional.swift in Sources */ = {isa = PBXBuildFile; fileRef = 6B4B594B8E65233E39B7E1EFBB4C7094 /* Functional.swift */; settings = {COMPILER_FLAGS = "-DPRODUCT_NAME=Nimble/Nimble"; }; };
-		4C093ABFA796CEC3AC89C1B9DC36841D /* Errors.swift in Sources */ = {isa = PBXBuildFile; fileRef = 7086396C99677D81E71A102419E698A4 /* Errors.swift */; settings = {COMPILER_FLAGS = "-DPRODUCT_NAME=Nimble/Nimble"; }; };
-		4E1E777ABBFD128958B5A76188A4BABB /* EKAttributes+HapticFeedback.swift in Sources */ = {isa = PBXBuildFile; fileRef = ED5D829EC9C832B026FA552BC30A7147 /* EKAttributes+HapticFeedback.swift */; };
-		50A7FA4F50BC213C12554B8CD18C0352 /* SwiftEntryKit-dummy.m in Sources */ = {isa = PBXBuildFile; fileRef = 059D9C07193B36ED019F78FD60C7A9C0 /* SwiftEntryKit-dummy.m */; };
-		5128EB9335ADAB18F7229B7007C14668 /* EKButtonBarView.swift in Sources */ = {isa = PBXBuildFile; fileRef = B3DEC9252EF79F78AB90B7236067FE35 /* EKButtonBarView.swift */; };
-		5367051880BD2F05A94F6D956C185F30 /* UIView+Shadow.swift in Sources */ = {isa = PBXBuildFile; fileRef = EB9501B1D233D19B85047006B73B8F9B /* UIView+Shadow.swift */; };
-		562B8E7BBB3176E837BEBD6D24DA7EF4 /* NMBObjCMatcher.swift in Sources */ = {isa = PBXBuildFile; fileRef = 60FC9CCA6BDA9D806DC5847C0CFEED46 /* NMBObjCMatcher.swift */; settings = {COMPILER_FLAGS = "-DPRODUCT_NAME=Nimble/Nimble"; }; };
-		56C5A2D7D3232903FF72E7CE04FC462C /* GradientView.swift in Sources */ = {isa = PBXBuildFile; fileRef = 7C19CD3B23F9BF33F732FBF98FC141E1 /* GradientView.swift */; };
-		56D9CD853BAC3BB6E97BB6C2E1563BB3 /* EKWindow.swift in Sources */ = {isa = PBXBuildFile; fileRef = 28E80E04BC1DF96C70E6795724550C88 /* EKWindow.swift */; };
-		5747F17B237F1ACB862F3F2911E5CBB1 /* BeVoid.swift in Sources */ = {isa = PBXBuildFile; fileRef = 6C6492856AB3A9C4B51741122FE6474C /* BeVoid.swift */; settings = {COMPILER_FLAGS = "-DPRODUCT_NAME=Nimble/Nimble"; }; };
-		574F89786271FD7BAD216D075EA1E898 /* Nimble.h in Headers */ = {isa = PBXBuildFile; fileRef = 263F9111B912C4CFE7509F3D38DC4E7F /* Nimble.h */; settings = {ATTRIBUTES = (Public, ); }; };
-		57DE2D4DAD61DFDE05492A68FDBAA101 /* EKAttributes+FrameStyle.swift in Sources */ = {isa = PBXBuildFile; fileRef = B974E8A9D575F269BEBE1C0AADBD8A84 /* EKAttributes+FrameStyle.swift */; };
-		5895EA4D5666103B2CD4243690487D07 /* RaisesException.swift in Sources */ = {isa = PBXBuildFile; fileRef = 8E055E84E1CDDF956456413A78896127 /* RaisesException.swift */; settings = {COMPILER_FLAGS = "-DPRODUCT_NAME=Nimble/Nimble"; }; };
-		58B249717B134855DA1DF182DF0AEDB9 /* BeGreaterThanOrEqualTo.swift in Sources */ = {isa = PBXBuildFile; fileRef = 03A56577CBAECDE4052A6A2204438983 /* BeGreaterThanOrEqualTo.swift */; settings = {COMPILER_FLAGS = "-DPRODUCT_NAME=Nimble/Nimble"; }; };
-		5AE76B4A1B81E34202DC223242FD5D45 /* QuickLayout-dummy.m in Sources */ = {isa = PBXBuildFile; fileRef = ABAB599A29BEECB63CDE73937F60515D /* QuickLayout-dummy.m */; };
-		5BA1006DAFD72ACF9F31DC95096FD054 /* mach_excServer.h in Headers */ = {isa = PBXBuildFile; fileRef = 815734819A1D5302C59FB1B1CF56661E /* mach_excServer.h */; settings = {ATTRIBUTES = (Public, ); }; };
-		5E29FD13E9D57D97C9BC23B1E44F7B4A /* EKEntryView.swift in Sources */ = {isa = PBXBuildFile; fileRef = 0CFD07515EAF9084644C49D7AD8FF1DA /* EKEntryView.swift */; };
-		5F3F3F7343F6707A3B8F4BA0F803D597 /* EKRootViewController.swift in Sources */ = {isa = PBXBuildFile; fileRef = 314226E803017F3EA477FCE00FE4D27B /* EKRootViewController.swift */; };
-		618C13D4020EBA363997EFB60A56AC20 /* DSL.h in Headers */ = {isa = PBXBuildFile; fileRef = 00389FD789220480CA938A6E3F69DA12 /* DSL.h */; settings = {ATTRIBUTES = (Public, ); }; };
-		61B83430EF2775FE8A41FFC572776BB4 /* UIRectCorner+Short.swift in Sources */ = {isa = PBXBuildFile; fileRef = 375DDE419AB3CAB5E65D9F2A134DF2C4 /* UIRectCorner+Short.swift */; };
-		627353AFB53B1C66980FE93D08521B47 /* EKWrapperView.swift in Sources */ = {isa = PBXBuildFile; fileRef = 259F6B9E24E43DF53F587DEEEFB4279E /* EKWrapperView.swift */; };
-		62A3D36B892ED9C9A3210134C97FE3F9 /* NimbleXCTestHandler.swift in Sources */ = {isa = PBXBuildFile; fileRef = 87C3757F823F7D08E06EAB55D4B9E858 /* NimbleXCTestHandler.swift */; settings = {COMPILER_FLAGS = "-DPRODUCT_NAME=Nimble/Nimble"; }; };
-		66D3DA2225488356273B3D0AB83DA268 /* CwlMachBadInstructionHandler.m in Sources */ = {isa = PBXBuildFile; fileRef = 289FAA38ECD007101E47AF3453153C31 /* CwlMachBadInstructionHandler.m */; settings = {COMPILER_FLAGS = "-DPRODUCT_NAME=Nimble/Nimble"; }; };
-		678D6210461FC1C53EC58111CA43EB30 /* NSString+C99ExtendedIdentifier.swift in Sources */ = {isa = PBXBuildFile; fileRef = 5EECE0455F3293C8EAE556FEA9E2CE3A /* NSString+C99ExtendedIdentifier.swift */; };
-		6985430721C89135D5B4CBE13357EC31 /* DSL.m in Sources */ = {isa = PBXBuildFile; fileRef = 3D22FF828153330C75677E7AC45B2974 /* DSL.m */; settings = {COMPILER_FLAGS = "-DPRODUCT_NAME=Nimble/Nimble"; }; };
-		6A3C63F2C811A3ABDF5ED39768A3301C /* EKAttributes+WindowLevel.swift in Sources */ = {isa = PBXBuildFile; fileRef = 41DC69D042433F3F075CA950E1769708 /* EKAttributes+WindowLevel.swift */; };
-		6B124A4D8EB28A918E0C87F2E75D94F8 /* MatcherProtocols.swift in Sources */ = {isa = PBXBuildFile; fileRef = 058A3CD5D6CE293E0A36A224E16D59D2 /* MatcherProtocols.swift */; settings = {COMPILER_FLAGS = "-DPRODUCT_NAME=Nimble/Nimble"; }; };
-		6B2DF45B9BFABD4BF3DDC503F073FB71 /* BeAKindOf.swift in Sources */ = {isa = PBXBuildFile; fileRef = 1EFBC85AF82B161EC6799C31DA1206C7 /* BeAKindOf.swift */; settings = {COMPILER_FLAGS = "-DPRODUCT_NAME=Nimble/Nimble"; }; };
-		6E2F7908DD4AF3E6E418F343C01AE3DD /* Foundation.framework in Frameworks */ = {isa = PBXBuildFile; fileRef = 75DBC38BAED9EDA00BC585BF514408E2 /* Foundation.framework */; };
-		6E439010B56AF2D80EFEC828DC7B9FDE /* EKFormMessageView.swift in Sources */ = {isa = PBXBuildFile; fileRef = 3F1D96CADF3DBF1F216DAB1FB3FC5D9E /* EKFormMessageView.swift */; };
-		6FE504E9ED5B37C05CFC2A530019AE5D /* BeGreaterThan.swift in Sources */ = {isa = PBXBuildFile; fileRef = C93C632367213A340F276D80944EE6CA /* BeGreaterThan.swift */; settings = {COMPILER_FLAGS = "-DPRODUCT_NAME=Nimble/Nimble"; }; };
-		7090EEF24BD33C32AD8C9DA09660DC0E /* EKAttributes+Scroll.swift in Sources */ = {isa = PBXBuildFile; fileRef = 0A920724AE75B76CB2D77C75A76DBF40 /* EKAttributes+Scroll.swift */; };
-		74605907C211553B00F09768BEF12834 /* EndWith.swift in Sources */ = {isa = PBXBuildFile; fileRef = EB74FC0B2BCC670D365E08D9A62F9034 /* EndWith.swift */; settings = {COMPILER_FLAGS = "-DPRODUCT_NAME=Nimble/Nimble"; }; };
-		746D0DBAF8EB27CA816CFD021DE2A7A1 /* SatisfyAnyOf.swift in Sources */ = {isa = PBXBuildFile; fileRef = 77AA52CDA8DAA28EF3F3BE815BE0B665 /* SatisfyAnyOf.swift */; settings = {COMPILER_FLAGS = "-DPRODUCT_NAME=Nimble/Nimble"; }; };
-		7485AAEB633B78268D656D019B77E023 /* SatisfyAllOf.swift in Sources */ = {isa = PBXBuildFile; fileRef = 7F109221E05BFE46055972B0E6229380 /* SatisfyAllOf.swift */; settings = {COMPILER_FLAGS = "-DPRODUCT_NAME=Nimble/Nimble"; }; };
-		752B6DEB0B514CBFE8AB205FAAD763FC /* EKAttributes+Validations.swift in Sources */ = {isa = PBXBuildFile; fileRef = D63F8D0B549156662152362E8E3818CE /* EKAttributes+Validations.swift */; };
-		78AD8B79F113A16D002547C31224EAD9 /* EKRatingSymbolView.swift in Sources */ = {isa = PBXBuildFile; fileRef = E3BCB5CF3C6F394A0A01C560D3D68C29 /* EKRatingSymbolView.swift */; };
-		78E110CA758A31811FD9EE3B2B4DDB7D /* UIView+Utils.swift in Sources */ = {isa = PBXBuildFile; fileRef = 855ABA8D353E6AA1010D0DFFD349C1CC /* UIView+Utils.swift */; };
-		790724AA4A1D69DEDA8AE9B4CB150B2C /* EKAttributes+Count.swift in Sources */ = {isa = PBXBuildFile; fileRef = 630716C35A389D95FADA96B96D5F6B74 /* EKAttributes+Count.swift */; };
-		791DFA194C009DF581582E4BC4A4B322 /* UIKit.framework in Frameworks */ = {isa = PBXBuildFile; fileRef = 31E9062622952DBAF8FBDEE0AB89DF2E /* UIKit.framework */; };
 		79FA255F43C9E42470C9720C0604444F /* Nimble-dummy.m in Sources */ = {isa = PBXBuildFile; fileRef = 59EB45229FFCC7C9FBF3C7DC7529F4E8 /* Nimble-dummy.m */; };
 		7AA9A7388AF44BB4EB2111CEDB29A666 /* MatchError.swift in Sources */ = {isa = PBXBuildFile; fileRef = D3764FD8D3B646D2BE80008318D7B9F1 /* MatchError.swift */; settings = {COMPILER_FLAGS = "-DPRODUCT_NAME=Nimble/Nimble"; }; };
 		7EADF91514B2C852C72B23D978F02514 /* QLCompatibility.swift in Sources */ = {isa = PBXBuildFile; fileRef = 8B258D7D066EC2AF8AFD732C8B019FEA /* QLCompatibility.swift */; };
 		8050C10B78F2D1DD98A2F3E250A24AD0 /* CwlDarwinDefinitions.swift in Sources */ = {isa = PBXBuildFile; fileRef = 6D200D0CC54B95A31DF07B4D6AFD0303 /* CwlDarwinDefinitions.swift */; settings = {COMPILER_FLAGS = "-DPRODUCT_NAME=Nimble/Nimble"; }; };
-		83BC54760DF55A76A38F29F0C657A39D /* EKNotificationMessageView.swift in Sources */ = {isa = PBXBuildFile; fileRef = 76E7E183F81EF43F6BF44FA610382584 /* EKNotificationMessageView.swift */; };
+		819A37202B2DD4D3E4E98DF65C390193 /* EKAttributes+PopBehavior.swift in Sources */ = {isa = PBXBuildFile; fileRef = 7C060384FED286E674690DEB3F672265 /* EKAttributes+PopBehavior.swift */; };
+		8270534D18E42EF84F81A0FED73E0F16 /* EKAttributes+LifecycleActions.swift in Sources */ = {isa = PBXBuildFile; fileRef = 3608ABA0BCD6AB3FBC4097B41D30BB55 /* EKAttributes+LifecycleActions.swift */; };
+		8481DD2E605EA7A4E0790B6242BC7EC0 /* EKAttributes+Precedence.swift in Sources */ = {isa = PBXBuildFile; fileRef = 065916AFF230248B9F16213248BDAF3E /* EKAttributes+Precedence.swift */; };
 		85107C3BD627EA89CC1EAB25859EF85D /* AssertionRecorder.swift in Sources */ = {isa = PBXBuildFile; fileRef = 81862AF3AF6E928A13B90BD557CF6D66 /* AssertionRecorder.swift */; settings = {COMPILER_FLAGS = "-DPRODUCT_NAME=Nimble/Nimble"; }; };
 		85400D9F3B56A88F8651FBF83D72564D /* Quick.h in Headers */ = {isa = PBXBuildFile; fileRef = 0847D8560742CE8423826F8EC1B28295 /* Quick.h */; settings = {ATTRIBUTES = (Public, ); }; };
-		861D80427EBA9BEA5C48D320586ABF0C /* EKAttributes+Duration.swift in Sources */ = {isa = PBXBuildFile; fileRef = 148D8E190CD1CCDD0DB31F0594CE4E4D /* EKAttributes+Duration.swift */; };
+		87D9A659FDD551D3ACE2F7F139226B27 /* EKAttributes+Duration.swift in Sources */ = {isa = PBXBuildFile; fileRef = B101EED5028EB0FCC3819994E8B0DB3D /* EKAttributes+Duration.swift */; };
+		87F4F75E885B130239B7FFD35B6742EC /* EKAttributes+Position.swift in Sources */ = {isa = PBXBuildFile; fileRef = B3EF193252BDBA7CA2F0464A872072E5 /* EKAttributes+Position.swift */; };
 		89DCD8E11397D4BB55CE633991B1BD87 /* ExampleHooks.swift in Sources */ = {isa = PBXBuildFile; fileRef = 28DDD6CD339933B3CB9143CCEB1C55B7 /* ExampleHooks.swift */; };
->>>>>>> 5becd271
 		8A153269F2223CA3567E7436DC22F573 /* Foundation.framework in Frameworks */ = {isa = PBXBuildFile; fileRef = 75DBC38BAED9EDA00BC585BF514408E2 /* Foundation.framework */; };
 		8A31CB4BEC4AAD35D435AE0DCC372D58 /* EKAttributes+Animation.swift in Sources */ = {isa = PBXBuildFile; fileRef = 7FF36BC32AF09B376293AA49F60A5D9B /* EKAttributes+Animation.swift */; };
 		8A8CA16A90E106D141FC532FD033386A /* Pods-SwiftEntryKitDemo-umbrella.h in Headers */ = {isa = PBXBuildFile; fileRef = C9847143C13BA1B5FE23AA1B60690818 /* Pods-SwiftEntryKitDemo-umbrella.h */; settings = {ATTRIBUTES = (Public, ); }; };
 		8BB7F5B7E3E77CF25E64E1EAD1A26E68 /* ContainElementSatisfying.swift in Sources */ = {isa = PBXBuildFile; fileRef = 45A7F9466D49ADC5769A9F84FEFD910F /* ContainElementSatisfying.swift */; settings = {COMPILER_FLAGS = "-DPRODUCT_NAME=Nimble/Nimble"; }; };
 		8D9760BD0B26D2CFC9571E5FFDA2050A /* Pods-SwiftEntryKitTests-umbrella.h in Headers */ = {isa = PBXBuildFile; fileRef = C79F38ED571685F330379EA013087B85 /* Pods-SwiftEntryKitTests-umbrella.h */; settings = {ATTRIBUTES = (Public, ); }; };
-<<<<<<< HEAD
-		8F98CF39EC249148E29635E45F156A2B /* URL+FileName.swift in Sources */ = {isa = PBXBuildFile; fileRef = 7262468A7C37103264A9B78F4595477C /* URL+FileName.swift */; };
-		8FA6D8030B0FB83427EC88BFDB439D7D /* AsyncMatcherWrapper.swift in Sources */ = {isa = PBXBuildFile; fileRef = A32BC64B4637CD500F1E0C76DE4242C6 /* AsyncMatcherWrapper.swift */; settings = {COMPILER_FLAGS = "-DPRODUCT_NAME=Nimble/Nimble"; }; };
-		8FFD17E7FC0CD1FFB32E1A06AB7F149C /* AssertionDispatcher.swift in Sources */ = {isa = PBXBuildFile; fileRef = 047C3BF538C121BBDF40DD25B59E7300 /* AssertionDispatcher.swift */; settings = {COMPILER_FLAGS = "-DPRODUCT_NAME=Nimble/Nimble"; }; };
-		9034E4741A16C2C97B613074071A2A10 /* AllPass.swift in Sources */ = {isa = PBXBuildFile; fileRef = 0DB160B136E6C9D92EC827D40E2E9BE7 /* AllPass.swift */; settings = {COMPILER_FLAGS = "-DPRODUCT_NAME=Nimble/Nimble"; }; };
-		90604E02EAEFD614F99B8F224E96625D /* QCKDSL.m in Sources */ = {isa = PBXBuildFile; fileRef = 804A7AAAD5639928281D9C606C04B418 /* QCKDSL.m */; };
-		90E7AE3CD89F76ECA47CC6008BA3433B /* EKMessageContentView.swift in Sources */ = {isa = PBXBuildFile; fileRef = A12DBC0FAAC47B0A8BDE5F8832CA1F76 /* EKMessageContentView.swift */; };
-		92960264FF1BBE8819D4E2A6E81B6477 /* BeLessThanOrEqual.swift in Sources */ = {isa = PBXBuildFile; fileRef = C12D845019DB0061F327B10EFD2EC56C /* BeLessThanOrEqual.swift */; settings = {COMPILER_FLAGS = "-DPRODUCT_NAME=Nimble/Nimble"; }; };
-		92F0CB91F3A6F99A8845717890C095AD /* QCKDSL.h in Headers */ = {isa = PBXBuildFile; fileRef = F0FDCA3F4F0D44F01EF9ACD56B19BD6F /* QCKDSL.h */; settings = {ATTRIBUTES = (Public, ); }; };
-		9710CD5D2B6325A37D91BC731353339B /* UIViewArray+QuickLayout.swift in Sources */ = {isa = PBXBuildFile; fileRef = D3A4C0E5AE8108368A9790943681A38A /* UIViewArray+QuickLayout.swift */; };
-		997F619D81C3C5B6D56417285630846C /* CurrentTestCaseTracker.h in Headers */ = {isa = PBXBuildFile; fileRef = 5B79E0809877DC9AEDB1CC96399A4B53 /* CurrentTestCaseTracker.h */; settings = {ATTRIBUTES = (Private, ); }; };
-		9D66AEF94EF3A28B7672E5D3EE3F8AFE /* QuickLayout.framework in Frameworks */ = {isa = PBXBuildFile; fileRef = 9847F4B7B4542AA4A60E39F80CD46B18 /* QuickLayout.framework */; };
-		9DA920F8E947A7FA9E78B45A02776437 /* SwiftEntryKit-dummy.m in Sources */ = {isa = PBXBuildFile; fileRef = 37F25B54D2C4972F950AB77887FA89E1 /* SwiftEntryKit-dummy.m */; };
-		9E2B4D7163809DE53D8635A6329E2349 /* QLUtils.swift in Sources */ = {isa = PBXBuildFile; fileRef = 477E285606F654D79494DA78767283CB /* QLUtils.swift */; };
-		9E5825D39F814B4F1A528292716336EE /* EKAttributes+FrameStyle.swift in Sources */ = {isa = PBXBuildFile; fileRef = 58A99A8C5A2E5F920AE4AC5BCABCB0B8 /* EKAttributes+FrameStyle.swift */; };
-		9EC702E963664E665FFBC7F482099F57 /* World.h in Headers */ = {isa = PBXBuildFile; fileRef = FBDB328EAB1037BFA4CCDB7EE6DBCA79 /* World.h */; settings = {ATTRIBUTES = (Project, ); }; };
-		9F8F4439CF42D210B2A44A6A6B3381CC /* CwlCatchBadInstruction.swift in Sources */ = {isa = PBXBuildFile; fileRef = 5FA456C2996FFB78A122417C945FCA22 /* CwlCatchBadInstruction.swift */; settings = {COMPILER_FLAGS = "-DPRODUCT_NAME=Nimble/Nimble"; }; };
-		A1F91F14890F60144DB2547779E8EB79 /* Callsite.swift in Sources */ = {isa = PBXBuildFile; fileRef = DFBEE0CCCDCAED640F8E5A00BE38F497 /* Callsite.swift */; };
-		A2D914A6C5A8B1A529E21010A96BF1F5 /* EKProperty.swift in Sources */ = {isa = PBXBuildFile; fileRef = 62FA93ADC4CAF3C5C6CC52FF134E3CF6 /* EKProperty.swift */; };
-		A51EB1F77ED3D9BB11FA4E2C3D4A3170 /* EKAccessoryNoteMessageView.swift in Sources */ = {isa = PBXBuildFile; fileRef = 51A6FD5D92505A866EFEAF6F66772AE9 /* EKAccessoryNoteMessageView.swift */; };
-		A64451E8FFAE7591DD2EE9E158CA19D3 /* QuickSpecBase.h in Headers */ = {isa = PBXBuildFile; fileRef = 5C1A5E097E16A0D6DB167D4D84786DC9 /* QuickSpecBase.h */; settings = {ATTRIBUTES = (Project, ); }; };
-		A6DAC3B3496CA7FA4A35B82B9493C17B /* SatisfyAnyOf.swift in Sources */ = {isa = PBXBuildFile; fileRef = 3C7874DCF93B16271D1C53C7F0425EB2 /* SatisfyAnyOf.swift */; settings = {COMPILER_FLAGS = "-DPRODUCT_NAME=Nimble/Nimble"; }; };
-		A8B9820435FDEFFD5D29DD393E57AFD6 /* Quick-dummy.m in Sources */ = {isa = PBXBuildFile; fileRef = 611E00FFD023AB004091E08AEAA2BA45 /* Quick-dummy.m */; };
-		A99E005CBE39582ACC85E1C162A8C80A /* UIApplication+EKAppearance.swift in Sources */ = {isa = PBXBuildFile; fileRef = A89649B30427B6C3CFB7686382B037A7 /* UIApplication+EKAppearance.swift */; };
-		ABB16C215DFFD6282DA5871DD00703A8 /* QuickSpec.m in Sources */ = {isa = PBXBuildFile; fileRef = FF37910AA3835E10CBEE3561037B6938 /* QuickSpec.m */; };
-		AD797D43592F92B50232D4B56F9D335F /* Expression.swift in Sources */ = {isa = PBXBuildFile; fileRef = 984A45817E9F74678BAB827EB67CE4A9 /* Expression.swift */; settings = {COMPILER_FLAGS = "-DPRODUCT_NAME=Nimble/Nimble"; }; };
-		B235E5C765F7712EC6434979D55A13FD /* NMBObjCMatcher.swift in Sources */ = {isa = PBXBuildFile; fileRef = 5D5A131E947A076252BB9382D5EE6AD6 /* NMBObjCMatcher.swift */; settings = {COMPILER_FLAGS = "-DPRODUCT_NAME=Nimble/Nimble"; }; };
-		B592331FA543715B59DACA93EA0156F3 /* EKWindow.swift in Sources */ = {isa = PBXBuildFile; fileRef = 3131611D964B786888D942B9790B6C98 /* EKWindow.swift */; };
-		B7A3523DEB32D348EE1053E54D7F7593 /* NMBExceptionCapture.m in Sources */ = {isa = PBXBuildFile; fileRef = C822ABC39ED9D861DA15743C10CFF34A /* NMBExceptionCapture.m */; settings = {COMPILER_FLAGS = "-DPRODUCT_NAME=Nimble/Nimble"; }; };
-		B92541C10204D166428D638C6BA9CFC6 /* CwlCatchException.swift in Sources */ = {isa = PBXBuildFile; fileRef = 45483B3206C0593D61EA6D0FE82F55BE /* CwlCatchException.swift */; settings = {COMPILER_FLAGS = "-DPRODUCT_NAME=Nimble/Nimble"; }; };
-		BA987A135754F37FBCAE276A299CDF02 /* World.swift in Sources */ = {isa = PBXBuildFile; fileRef = C1123EAF3D854B6263A9EA1C3CE9304C /* World.swift */; };
-		BABCDDA15934BC9E700B32E93AA61505 /* EKRatingMessage.swift in Sources */ = {isa = PBXBuildFile; fileRef = 91F299BFCC4F6CD5DCB3A6E0FA6AC9AB /* EKRatingMessage.swift */; };
-		BC3781003455230D60B0FB964FB70AF6 /* Foundation.framework in Frameworks */ = {isa = PBXBuildFile; fileRef = 75DBC38BAED9EDA00BC585BF514408E2 /* Foundation.framework */; };
-		BE24075005AB2B364718B76B5D2A905B /* EKNotificationMessageView.swift in Sources */ = {isa = PBXBuildFile; fileRef = 05996F938BF36384A47E54D8EFD4BBA7 /* EKNotificationMessageView.swift */; };
-		BF61189A7D7C13798DC42D5CCE007A82 /* EKWrapperView.swift in Sources */ = {isa = PBXBuildFile; fileRef = 21EFB14E393AE040B89BE2B9CC51C5C2 /* EKWrapperView.swift */; };
-		C09680073F781DBDE806564590096C51 /* QuickSpecBase.m in Sources */ = {isa = PBXBuildFile; fileRef = CEAA3AEC7865834E9BCB3B000FA36B7D /* QuickSpecBase.m */; };
-		C2BB2E6E12641E69AE79FEC3B02CC166 /* Match.swift in Sources */ = {isa = PBXBuildFile; fileRef = B4B8E92D275652975F5651960151A5AA /* Match.swift */; settings = {COMPILER_FLAGS = "-DPRODUCT_NAME=Nimble/Nimble"; }; };
-		C383D5CA0791805FD8153DE8F2C8C9E0 /* World+DSL.h in Headers */ = {isa = PBXBuildFile; fileRef = 3BBB3ACB5A13EFBD34BDEE9330025690 /* World+DSL.h */; settings = {ATTRIBUTES = (Project, ); }; };
-		C394777CF14CEED282E0A7FBCFCE9F07 /* PostNotification.swift in Sources */ = {isa = PBXBuildFile; fileRef = C234AA46724B084CE3C047CB4D3A824A /* PostNotification.swift */; settings = {COMPILER_FLAGS = "-DPRODUCT_NAME=Nimble/Nimble"; }; };
-		C45F8C4616CD3AF511AA9A8D2FCDF986 /* MatchError.swift in Sources */ = {isa = PBXBuildFile; fileRef = 77F948895E05B0F01BE5BA99DDEE1004 /* MatchError.swift */; settings = {COMPILER_FLAGS = "-DPRODUCT_NAME=Nimble/Nimble"; }; };
-		C5BFD402DDFBA783E5BC994C5F3F8369 /* NMBExpectation.swift in Sources */ = {isa = PBXBuildFile; fileRef = CDACC83DAC6A0F4D2B389E51F12B5104 /* NMBExpectation.swift */; settings = {COMPILER_FLAGS = "-DPRODUCT_NAME=Nimble/Nimble"; }; };
-		C5F9D02A84B348A45461EF3EC66ED496 /* DSL.m in Sources */ = {isa = PBXBuildFile; fileRef = E50E4913B908FEDC3B37AE8BC8364E97 /* DSL.m */; settings = {COMPILER_FLAGS = "-DPRODUCT_NAME=Nimble/Nimble"; }; };
-		C6FB484642352FD5F7FF91ADDEC861AA /* EKPopUpMessage.swift in Sources */ = {isa = PBXBuildFile; fileRef = 6B1BBF577A0E780AD2DF5EF15F90B3C7 /* EKPopUpMessage.swift */; };
-		C7DC97F0D526B1BA1137BECEF32BC647 /* XCTestSuite+QuickTestSuiteBuilder.m in Sources */ = {isa = PBXBuildFile; fileRef = DA55E61ABA6D24E87A852205CD9F6F1B /* XCTestSuite+QuickTestSuiteBuilder.m */; };
-		C8152D15BC7BCE05608C44553D7F6099 /* NSBundle+CurrentTestBundle.swift in Sources */ = {isa = PBXBuildFile; fileRef = 97AD1910B674AFD4CC8124F616222E3C /* NSBundle+CurrentTestBundle.swift */; };
-		C8846A1107E9BFF25972DB53747FB6FF /* Closures.swift in Sources */ = {isa = PBXBuildFile; fileRef = AAB4C790BFC282BF68AADBE6C05E1B78 /* Closures.swift */; };
-		C988B217ABC62FC9E5C3348208E41A2C /* EKAttributes+HapticFeedback.swift in Sources */ = {isa = PBXBuildFile; fileRef = C571EBAF008DF2FFA25D14DF89CFD835 /* EKAttributes+HapticFeedback.swift */; };
-		CC115D17662ACC4FD75BF5B2E1C4246E /* Predicate.swift in Sources */ = {isa = PBXBuildFile; fileRef = D20AF76ED50E1CDAAA979272706D1E23 /* Predicate.swift */; settings = {COMPILER_FLAGS = "-DPRODUCT_NAME=Nimble/Nimble"; }; };
-		CC594822C9D5EF05AD56965D0CA926D3 /* EKImageNoteMessageView.swift in Sources */ = {isa = PBXBuildFile; fileRef = E3E52F9A2087B809A87F53E4F05B9359 /* EKImageNoteMessageView.swift */; };
-		D27A0054C05E86E412640560E323BFBF /* EKAttributes+Presets.swift in Sources */ = {isa = PBXBuildFile; fileRef = F2C83142F706B789CB23089874EA764C /* EKAttributes+Presets.swift */; };
-		D376D83966E540E41BEBBEE5CE533268 /* Nimble.h in Headers */ = {isa = PBXBuildFile; fileRef = 8BB477CEAB7DB613F9283336172E9F9C /* Nimble.h */; settings = {ATTRIBUTES = (Public, ); }; };
-		D58BF9E204B917F0F9CC2C1290529F49 /* CwlCatchException.h in Headers */ = {isa = PBXBuildFile; fileRef = 902EE172371F80CF3CF6AD6200F65FC8 /* CwlCatchException.h */; settings = {ATTRIBUTES = (Public, ); }; };
-		D749C5676EBDDDFE68A4A335989501FC /* BeLessThan.swift in Sources */ = {isa = PBXBuildFile; fileRef = 6AC9CEEB69BA2AA2E9A6A1B1B52C717C /* BeLessThan.swift */; settings = {COMPILER_FLAGS = "-DPRODUCT_NAME=Nimble/Nimble"; }; };
-		D99D4091EA8235DDB064FFEC4A02EEEE /* QuickTestSuite.swift in Sources */ = {isa = PBXBuildFile; fileRef = 3F6F5A39C6810430D790B020497A6349 /* QuickTestSuite.swift */; };
-		DA2FC0A51EB1D59A86F340E600D66226 /* EKContentView.swift in Sources */ = {isa = PBXBuildFile; fileRef = A495023FC50AC237487923BCE5FBC95F /* EKContentView.swift */; };
-		DC42AC848ACE6514DBC324F232F73FD7 /* EKAttributes+StatusBar.swift in Sources */ = {isa = PBXBuildFile; fileRef = C173D72253301753CDD039486366AE39 /* EKAttributes+StatusBar.swift */; };
-		DC6ED00DB4FF15514EF8FA7F26EA90A1 /* RaisesException.swift in Sources */ = {isa = PBXBuildFile; fileRef = 113B641FEAB4632A6D07C41EE11465E7 /* RaisesException.swift */; settings = {COMPILER_FLAGS = "-DPRODUCT_NAME=Nimble/Nimble"; }; };
-		DCA978038EE48B623FF215D5AF1FE154 /* UIView+Responder.swift in Sources */ = {isa = PBXBuildFile; fileRef = DADBB5173DEA8B609FCBC1FEE78C9D48 /* UIView+Responder.swift */; };
-		DDB913B811455E557291E22A724AA744 /* UIView+QLContentWrap.swift in Sources */ = {isa = PBXBuildFile; fileRef = 7BED87B25121C3D67894195454A487BA /* UIView+QLContentWrap.swift */; };
-		DF11DC654B4B2787CB93628CED8F87EB /* EKAlertMessageView.swift in Sources */ = {isa = PBXBuildFile; fileRef = 803603DF61F3A2BACB630F61BC8B863F /* EKAlertMessageView.swift */; };
-		DF11F3C5DDF1E477DC51C66D08FBB04A /* Quick.h in Headers */ = {isa = PBXBuildFile; fileRef = 16DFF4FD1978AE6868A49C8C63080444 /* Quick.h */; settings = {ATTRIBUTES = (Public, ); }; };
-		DF39E4A221DEEBA3D1E0F18409447958 /* EKStyleView.swift in Sources */ = {isa = PBXBuildFile; fileRef = 6601488BE90C895E86D814C4F949605A /* EKStyleView.swift */; };
-		E07D70F9D85DC6F9058472FDF66CD965 /* Pods-SwiftEntryKitDemo-dummy.m in Sources */ = {isa = PBXBuildFile; fileRef = 10C6D97B17275CE8285FE86192AA75AD /* Pods-SwiftEntryKitDemo-dummy.m */; };
-		E0C162E8D61780EFCBEE43DEFF4DA751 /* EKFormMessageView.swift in Sources */ = {isa = PBXBuildFile; fileRef = B87A04440F5F778D80897CB1C3BC8674 /* EKFormMessageView.swift */; };
-		E43B087D765EB4BE973062B5BFD1C9AF /* AssertionRecorder.swift in Sources */ = {isa = PBXBuildFile; fileRef = C5C90BB1E37883294E78F6F909EAD358 /* AssertionRecorder.swift */; settings = {COMPILER_FLAGS = "-DPRODUCT_NAME=Nimble/Nimble"; }; };
-		E48C52508CE7196F02449BBA7772CF98 /* DSL.swift in Sources */ = {isa = PBXBuildFile; fileRef = A23EFA931C54ADED90C8073BFAFE8BEB /* DSL.swift */; };
-		E683739FA3078BC4B8080EB244528E89 /* NimbleXCTestHandler.swift in Sources */ = {isa = PBXBuildFile; fileRef = EFACFD7598F0600EEFBC8BB1C29CAA05 /* NimbleXCTestHandler.swift */; settings = {COMPILER_FLAGS = "-DPRODUCT_NAME=Nimble/Nimble"; }; };
-		E7A239B0AC1A5B410ABAAFEA07E8D2B2 /* EKAttributes.swift in Sources */ = {isa = PBXBuildFile; fileRef = 66355B97B2016B0D5CFD73D1AB6C6618 /* EKAttributes.swift */; };
-		E98CA65C87610E174B6C62D4A47140D7 /* Contain.swift in Sources */ = {isa = PBXBuildFile; fileRef = 5C19D1FB2284A98ABF232A34269ACA07 /* Contain.swift */; settings = {COMPILER_FLAGS = "-DPRODUCT_NAME=Nimble/Nimble"; }; };
-		EBA266C8241039F86DB3815705AEED61 /* BeIdenticalTo.swift in Sources */ = {isa = PBXBuildFile; fileRef = E29265700F46950A3383576D3A1AF9C6 /* BeIdenticalTo.swift */; settings = {COMPILER_FLAGS = "-DPRODUCT_NAME=Nimble/Nimble"; }; };
-		EC504D06B4057B8AC43195C7D8BBF7F6 /* BeVoid.swift in Sources */ = {isa = PBXBuildFile; fileRef = 9E33E38F79522B7C2C0DD35F0476257D /* BeVoid.swift */; settings = {COMPILER_FLAGS = "-DPRODUCT_NAME=Nimble/Nimble"; }; };
-		F05EF3649AF875620BE4F5A279E3CCA1 /* mach_excServer.c in Sources */ = {isa = PBXBuildFile; fileRef = FEFADF36D0923DE06C1A0297C31DDCE0 /* mach_excServer.c */; settings = {COMPILER_FLAGS = "-DPRODUCT_NAME=Nimble/Nimble"; }; };
-		F0894645B9B482436B5E1A729E38E613 /* Equal.swift in Sources */ = {isa = PBXBuildFile; fileRef = CCE4B88828ACB4A12638E6E4A1CB5EE7 /* Equal.swift */; settings = {COMPILER_FLAGS = "-DPRODUCT_NAME=Nimble/Nimble"; }; };
-		F09B16AD86CD09DBCB44FF5CC415938E /* Errors.swift in Sources */ = {isa = PBXBuildFile; fileRef = 33050F79204C9DAAD4AAE3083C1294D1 /* Errors.swift */; settings = {COMPILER_FLAGS = "-DPRODUCT_NAME=Nimble/Nimble"; }; };
-		F0B20D52BF54CA797F31035EC40F93EC /* World+DSL.swift in Sources */ = {isa = PBXBuildFile; fileRef = 4ACC6CA99C0CACA0944CF55DB7F4FC92 /* World+DSL.swift */; };
-		F127F5B5070F8CBBFE0BA307C1016AE4 /* HaveCount.swift in Sources */ = {isa = PBXBuildFile; fileRef = 84ACE5EC6A1DD19AAC20BE9357E480C0 /* HaveCount.swift */; settings = {COMPILER_FLAGS = "-DPRODUCT_NAME=Nimble/Nimble"; }; };
-		F3F3401129566F7E6671972019D96D95 /* CwlMachBadInstructionHandler.h in Headers */ = {isa = PBXBuildFile; fileRef = DED27E3092A934223A32BB4FA6980402 /* CwlMachBadInstructionHandler.h */; settings = {ATTRIBUTES = (Public, ); }; };
-		F54BA56C562892DF947B6E502FE8BE84 /* ExampleMetadata.swift in Sources */ = {isa = PBXBuildFile; fileRef = D24758AA5266B38B5DA6DADC28493030 /* ExampleMetadata.swift */; };
-		F71800BD9CB51BF0C149D87503EFBC18 /* QuickLayout-umbrella.h in Headers */ = {isa = PBXBuildFile; fileRef = 4237BA4F7CFCC60E5CC5898962353108 /* QuickLayout-umbrella.h */; settings = {ATTRIBUTES = (Public, ); }; };
-		F8C8E37F59849500C46D37E5754AAA7C /* EKAttributes+Validations.swift in Sources */ = {isa = PBXBuildFile; fileRef = 3295B87E6D3CC6C9ABDE7FBFFE151538 /* EKAttributes+Validations.swift */; };
-		FA948BCA8BE932C2813E4C3ED94C274F /* QuickSelectedTestSuiteBuilder.swift in Sources */ = {isa = PBXBuildFile; fileRef = 708361F33D8D77CADE39BBABC2E5B8FA /* QuickSelectedTestSuiteBuilder.swift */; };
-		FD84F789110485B17196E4C2ADF82EFF /* XCTestObservationCenter+Register.m in Sources */ = {isa = PBXBuildFile; fileRef = BD91ABCB1620F45943A4A62CD5AC5EAC /* XCTestObservationCenter+Register.m */; settings = {COMPILER_FLAGS = "-DPRODUCT_NAME=Nimble/Nimble"; }; };
-		FFD71D1E032A51DBCF6FD8DCCFF25E0D /* EntryCachingHeuristic.swift in Sources */ = {isa = PBXBuildFile; fileRef = FF027367EC9578B1DFC2A56901BA54AC /* EntryCachingHeuristic.swift */; };
-=======
 		8E83E547D107FFC8B596829313AAF38F /* BeNil.swift in Sources */ = {isa = PBXBuildFile; fileRef = E00B91A6A62C4A9CAE42F399974850F4 /* BeNil.swift */; settings = {COMPILER_FLAGS = "-DPRODUCT_NAME=Nimble/Nimble"; }; };
-		8E8ECEDAB80BFF3C34D22688DD3FB746 /* EKAttributes+Presets.swift in Sources */ = {isa = PBXBuildFile; fileRef = 4C3EED3E36954284853F233D64A0A6A1 /* EKAttributes+Presets.swift */; };
-		8F07D034AEF293DA54965FB2C4A8C780 /* EKRatingSymbolsContainerView.swift in Sources */ = {isa = PBXBuildFile; fileRef = 349CDB05AAFD34607B20F0D15EA1912A /* EKRatingSymbolsContainerView.swift */; };
 		8F98CF39EC249148E29635E45F156A2B /* URL+FileName.swift in Sources */ = {isa = PBXBuildFile; fileRef = A6ED623F5AF6D68CFA93DD7F0BCCB014 /* URL+FileName.swift */; };
 		90604E02EAEFD614F99B8F224E96625D /* QCKDSL.m in Sources */ = {isa = PBXBuildFile; fileRef = 0E40629FAF1D96F65EB64E761AD3FB78 /* QCKDSL.m */; };
 		9096D686AB39D3475A4227F0765C3DC4 /* Nimble-umbrella.h in Headers */ = {isa = PBXBuildFile; fileRef = 5D9D7F138FCD5D775D3B809049B3E650 /* Nimble-umbrella.h */; settings = {ATTRIBUTES = (Public, ); }; };
+		90E7AE3CD89F76ECA47CC6008BA3433B /* EKMessageContentView.swift in Sources */ = {isa = PBXBuildFile; fileRef = A12DBC0FAAC47B0A8BDE5F8832CA1F76 /* EKMessageContentView.swift */; };
 		935558F919649CDE3784CBD344D3C008 /* Predicate.swift in Sources */ = {isa = PBXBuildFile; fileRef = 7E1F25B5FC6A548741679791AB2ECA3D /* Predicate.swift */; settings = {COMPILER_FLAGS = "-DPRODUCT_NAME=Nimble/Nimble"; }; };
-		935631431E5FA1B936A18E7870DF0B4C /* UIView+Responder.swift in Sources */ = {isa = PBXBuildFile; fileRef = CCF042BA1185049A638EE5C4230A5C4A /* UIView+Responder.swift */; };
-		9532A1EC1928CE62AB6DECAE93A52780 /* UIApplication+EKAppearance.swift in Sources */ = {isa = PBXBuildFile; fileRef = 487D334A9E58EF948D0B26E6B41097BB /* UIApplication+EKAppearance.swift */; };
-		965F309B6C523A276857FC0082BB7CBC /* EKAccessoryNoteMessageView.swift in Sources */ = {isa = PBXBuildFile; fileRef = 7EAEE53D89D0384D990EC78D5B12E20D /* EKAccessoryNoteMessageView.swift */; };
 		9710CD5D2B6325A37D91BC731353339B /* UIViewArray+QuickLayout.swift in Sources */ = {isa = PBXBuildFile; fileRef = 2D840B8A2127098033592256EAA3CFF6 /* UIViewArray+QuickLayout.swift */; };
 		97A60F28FA1FF94422D2560002CEE407 /* NMBStringify.h in Headers */ = {isa = PBXBuildFile; fileRef = F9CFCE7D74B29532A85084579AFF02F9 /* NMBStringify.h */; settings = {ATTRIBUTES = (Public, ); }; };
 		97EE56F66DCD3C983D0585D8F45FDB6A /* BeIdenticalTo.swift in Sources */ = {isa = PBXBuildFile; fileRef = 64AE527EC95E459452FAA91CD0A76736 /* BeIdenticalTo.swift */; settings = {COMPILER_FLAGS = "-DPRODUCT_NAME=Nimble/Nimble"; }; };
-		98270E7581B2B1B846E423C536C7B5F3 /* EKPopUpMessage.swift in Sources */ = {isa = PBXBuildFile; fileRef = 6EA3C13ADFFDFFA0AC647A4A60D97957 /* EKPopUpMessage.swift */; };
 		9A0EB2F0A468E4576E776AE1E9221E7A /* CwlBadInstructionException.swift in Sources */ = {isa = PBXBuildFile; fileRef = 4A717F83BAE1E56CF0977C500F8B9C81 /* CwlBadInstructionException.swift */; settings = {COMPILER_FLAGS = "-DPRODUCT_NAME=Nimble/Nimble"; }; };
 		9C22921616DC80691662977DDEA6B2C4 /* BeEmpty.swift in Sources */ = {isa = PBXBuildFile; fileRef = 7FE5D4AC70D6D444D761B3B6C14FD33C /* BeEmpty.swift */; settings = {COMPILER_FLAGS = "-DPRODUCT_NAME=Nimble/Nimble"; }; };
 		9D66AEF94EF3A28B7672E5D3EE3F8AFE /* QuickLayout.framework in Frameworks */ = {isa = PBXBuildFile; fileRef = 9847F4B7B4542AA4A60E39F80CD46B18 /* QuickLayout.framework */; };
+		9DA920F8E947A7FA9E78B45A02776437 /* SwiftEntryKit-dummy.m in Sources */ = {isa = PBXBuildFile; fileRef = 37F25B54D2C4972F950AB77887FA89E1 /* SwiftEntryKit-dummy.m */; };
 		9E2B4D7163809DE53D8635A6329E2349 /* QLUtils.swift in Sources */ = {isa = PBXBuildFile; fileRef = E254D76245FD0180FB41F26D577328A6 /* QLUtils.swift */; };
-		A1A546D6A5E9C6DBAC2DF4FB757F0508 /* EKAttributes+StatusBar.swift in Sources */ = {isa = PBXBuildFile; fileRef = 36E0FA80E19ED13480EFE0446CEEEE54 /* EKAttributes+StatusBar.swift */; };
+		9E5825D39F814B4F1A528292716336EE /* EKAttributes+FrameStyle.swift in Sources */ = {isa = PBXBuildFile; fileRef = 58A99A8C5A2E5F920AE4AC5BCABCB0B8 /* EKAttributes+FrameStyle.swift */; };
 		A1F91F14890F60144DB2547779E8EB79 /* Callsite.swift in Sources */ = {isa = PBXBuildFile; fileRef = C65E29A309698F217FE8B736D9CDDCC3 /* Callsite.swift */; };
 		A286AD495C5D4520ADF2ECE7786EF950 /* Expectation.swift in Sources */ = {isa = PBXBuildFile; fileRef = 59690EA3A1981039478EAC87CB792E57 /* Expectation.swift */; settings = {COMPILER_FLAGS = "-DPRODUCT_NAME=Nimble/Nimble"; }; };
+		A2D914A6C5A8B1A529E21010A96BF1F5 /* EKProperty.swift in Sources */ = {isa = PBXBuildFile; fileRef = 62FA93ADC4CAF3C5C6CC52FF134E3CF6 /* EKProperty.swift */; };
 		A3209494C8B29F390AC14D95519460A8 /* Foundation.framework in Frameworks */ = {isa = PBXBuildFile; fileRef = 75DBC38BAED9EDA00BC585BF514408E2 /* Foundation.framework */; };
 		A490FAE0B78B47AF739B0DAFC1DC5AD6 /* DSL.swift in Sources */ = {isa = PBXBuildFile; fileRef = 3D9F9F70D5A6D904B0E65296CE80095F /* DSL.swift */; settings = {COMPILER_FLAGS = "-DPRODUCT_NAME=Nimble/Nimble"; }; };
-		A76C7D815B902480A3338CC09144F581 /* SwiftEntryKit.swift in Sources */ = {isa = PBXBuildFile; fileRef = 4A44028C6939A76437206172A0F2838D /* SwiftEntryKit.swift */; };
+		A51EB1F77ED3D9BB11FA4E2C3D4A3170 /* EKAccessoryNoteMessageView.swift in Sources */ = {isa = PBXBuildFile; fileRef = 51A6FD5D92505A866EFEAF6F66772AE9 /* EKAccessoryNoteMessageView.swift */; };
 		A8B9820435FDEFFD5D29DD393E57AFD6 /* Quick-dummy.m in Sources */ = {isa = PBXBuildFile; fileRef = F2AB597FB9A9A03194AAA09746E2A867 /* Quick-dummy.m */; };
+		A99E005CBE39582ACC85E1C162A8C80A /* UIApplication+EKAppearance.swift in Sources */ = {isa = PBXBuildFile; fileRef = A89649B30427B6C3CFB7686382B037A7 /* UIApplication+EKAppearance.swift */; };
 		ABB16C215DFFD6282DA5871DD00703A8 /* QuickSpec.m in Sources */ = {isa = PBXBuildFile; fileRef = F6AD79424CFA1F47D009B9B76DC3816C /* QuickSpec.m */; };
-		ABC69AC0E71A2345B8EDBE18904E10B0 /* HapticFeedbackGenerator.swift in Sources */ = {isa = PBXBuildFile; fileRef = AB3A8554287E9FC65D7ACDB71862789F /* HapticFeedbackGenerator.swift */; };
 		AF2D3D8748DD02891F9B2FD81EFFE358 /* QuickSpec.h in Headers */ = {isa = PBXBuildFile; fileRef = 56AEDBB2BF4AAF59FD5C04E08C5BC7DE /* QuickSpec.h */; settings = {ATTRIBUTES = (Public, ); }; };
 		B2F5395D43472600D7BA7E26E3772069 /* BeLessThan.swift in Sources */ = {isa = PBXBuildFile; fileRef = 1755569A7B4B323788D12B8AE8E7A54C /* BeLessThan.swift */; settings = {COMPILER_FLAGS = "-DPRODUCT_NAME=Nimble/Nimble"; }; };
 		B30FCDD03BFE82B7E9776FD9CE3A1C51 /* Contain.swift in Sources */ = {isa = PBXBuildFile; fileRef = E31A3BC9E102DDD65F6F6D121CBDC2EF /* Contain.swift */; settings = {COMPILER_FLAGS = "-DPRODUCT_NAME=Nimble/Nimble"; }; };
 		B3895E766FFE0B7DF58F4D0BE246221B /* XCTestObservationCenter+Register.m in Sources */ = {isa = PBXBuildFile; fileRef = 973F0CD33D5822F272123FE72B8D9178 /* XCTestObservationCenter+Register.m */; settings = {COMPILER_FLAGS = "-DPRODUCT_NAME=Nimble/Nimble"; }; };
 		B3C3D7DAB6567A273DA50FD2068AFF77 /* NMBExceptionCapture.h in Headers */ = {isa = PBXBuildFile; fileRef = 6D3DA510B02528C1D89DA7D7E4CCAFC7 /* NMBExceptionCapture.h */; settings = {ATTRIBUTES = (Public, ); }; };
+		B592331FA543715B59DACA93EA0156F3 /* EKWindow.swift in Sources */ = {isa = PBXBuildFile; fileRef = 3131611D964B786888D942B9790B6C98 /* EKWindow.swift */; };
 		B6F0D7C04121F97B1D4933C0168278EF /* AssertionDispatcher.swift in Sources */ = {isa = PBXBuildFile; fileRef = 814764B66462F927374F5A50F1F5412E /* AssertionDispatcher.swift */; settings = {COMPILER_FLAGS = "-DPRODUCT_NAME=Nimble/Nimble"; }; };
 		B7ED1B41F56087971B656A2E38322310 /* Stringers.swift in Sources */ = {isa = PBXBuildFile; fileRef = A70240CCC1CB5F0A2D785FEA6A400A4E /* Stringers.swift */; settings = {COMPILER_FLAGS = "-DPRODUCT_NAME=Nimble/Nimble"; }; };
 		BA987A135754F37FBCAE276A299CDF02 /* World.swift in Sources */ = {isa = PBXBuildFile; fileRef = 91C75E8F143B471096BCD578790C9683 /* World.swift */; };
-		BAF5D1970014C8225BA287C7D15B1380 /* EKXStatusBarMessageView.swift in Sources */ = {isa = PBXBuildFile; fileRef = 038FDC41E70C90F7C3484D5C2400EC8E /* EKXStatusBarMessageView.swift */; };
-		BB57211FD06BF2EC92CAB9BF77C26218 /* EKAttributes+UserInteraction.swift in Sources */ = {isa = PBXBuildFile; fileRef = AF39B66BDEBFFF849F9DDD4CCB484384 /* EKAttributes+UserInteraction.swift */; };
+		BABCDDA15934BC9E700B32E93AA61505 /* EKRatingMessage.swift in Sources */ = {isa = PBXBuildFile; fileRef = 91F299BFCC4F6CD5DCB3A6E0FA6AC9AB /* EKRatingMessage.swift */; };
 		BC3781003455230D60B0FB964FB70AF6 /* Foundation.framework in Frameworks */ = {isa = PBXBuildFile; fileRef = 75DBC38BAED9EDA00BC585BF514408E2 /* Foundation.framework */; };
+		BE24075005AB2B364718B76B5D2A905B /* EKNotificationMessageView.swift in Sources */ = {isa = PBXBuildFile; fileRef = 05996F938BF36384A47E54D8EFD4BBA7 /* EKNotificationMessageView.swift */; };
 		BEB8082717D949400F2DE3458E75CBE3 /* CwlMachBadInstructionHandler.h in Headers */ = {isa = PBXBuildFile; fileRef = ED3ACADAA8222906CCAD0BEF88A1C94E /* CwlMachBadInstructionHandler.h */; settings = {ATTRIBUTES = (Public, ); }; };
+		BF61189A7D7C13798DC42D5CCE007A82 /* EKWrapperView.swift in Sources */ = {isa = PBXBuildFile; fileRef = 21EFB14E393AE040B89BE2B9CC51C5C2 /* EKWrapperView.swift */; };
 		C09680073F781DBDE806564590096C51 /* QuickSpecBase.m in Sources */ = {isa = PBXBuildFile; fileRef = 8BA952CCD8AA8549ED2C85418AA3CB24 /* QuickSpecBase.m */; };
 		C11396A94E79C287DE79D9064AB3FBF4 /* QuickConfiguration.h in Headers */ = {isa = PBXBuildFile; fileRef = 3C7A21EE9466661AF92E42A2FB3A3AD4 /* QuickConfiguration.h */; settings = {ATTRIBUTES = (Public, ); }; };
-		C4AFEA428245163927207BD225F2B42E /* EKAttributes+PopBehavior.swift in Sources */ = {isa = PBXBuildFile; fileRef = D26CEE485E5D27F27D2D5F27C991C2FB /* EKAttributes+PopBehavior.swift */; };
 		C5305DE0B553BCA7361C3997ACD70FFB /* mach_excServer.c in Sources */ = {isa = PBXBuildFile; fileRef = BAC2FB8845391BE1FD36FABB1B88EC24 /* mach_excServer.c */; settings = {COMPILER_FLAGS = "-DPRODUCT_NAME=Nimble/Nimble"; }; };
+		C6FB484642352FD5F7FF91ADDEC861AA /* EKPopUpMessage.swift in Sources */ = {isa = PBXBuildFile; fileRef = 6B1BBF577A0E780AD2DF5EF15F90B3C7 /* EKPopUpMessage.swift */; };
 		C7DC97F0D526B1BA1137BECEF32BC647 /* XCTestSuite+QuickTestSuiteBuilder.m in Sources */ = {isa = PBXBuildFile; fileRef = 0163CC869C0B6C85FCF2E87E884212BF /* XCTestSuite+QuickTestSuiteBuilder.m */; };
 		C8152D15BC7BCE05608C44553D7F6099 /* NSBundle+CurrentTestBundle.swift in Sources */ = {isa = PBXBuildFile; fileRef = 1EE2E1357425E06284C83B95B8B0CDD9 /* NSBundle+CurrentTestBundle.swift */; };
 		C8846A1107E9BFF25972DB53747FB6FF /* Closures.swift in Sources */ = {isa = PBXBuildFile; fileRef = 5436110325DA0F85A5809F8986400F6A /* Closures.swift */; };
+		C988B217ABC62FC9E5C3348208E41A2C /* EKAttributes+HapticFeedback.swift in Sources */ = {isa = PBXBuildFile; fileRef = C571EBAF008DF2FFA25D14DF89CFD835 /* EKAttributes+HapticFeedback.swift */; };
+		CC594822C9D5EF05AD56965D0CA926D3 /* EKImageNoteMessageView.swift in Sources */ = {isa = PBXBuildFile; fileRef = E3E52F9A2087B809A87F53E4F05B9359 /* EKImageNoteMessageView.swift */; };
 		CE1287DA39DB4208F5511CE47FE8298D /* AdapterProtocols.swift in Sources */ = {isa = PBXBuildFile; fileRef = 97CEE3DC75EE939A20B3460147CEC9CE /* AdapterProtocols.swift */; settings = {COMPILER_FLAGS = "-DPRODUCT_NAME=Nimble/Nimble"; }; };
-		CE3D69812E490DE2151AC640936B00A4 /* EKAttributes+Position.swift in Sources */ = {isa = PBXBuildFile; fileRef = 305E478F663C8A33D739020DB4D2951D /* EKAttributes+Position.swift */; };
-		CFCCAA9A544A036E12712C24FA8E5355 /* EKAttributes+LifecycleActions.swift in Sources */ = {isa = PBXBuildFile; fileRef = 06F3FCA0C8D22BC2E92DDB63828E4F8D /* EKAttributes+LifecycleActions.swift */; };
-		D7B03E0DA0B86C09565A2C8FC3849C85 /* EKRatingMessageView.swift in Sources */ = {isa = PBXBuildFile; fileRef = 2399C7A4E0375E35596106BDA205EAE8 /* EKRatingMessageView.swift */; };
-		D86BF934D94E690E3BDD85D6CA8E716C /* EKAttributes+PositionConstraints.swift in Sources */ = {isa = PBXBuildFile; fileRef = 5A9487FE5C9DE4989BB9C4DA268C4B20 /* EKAttributes+PositionConstraints.swift */; };
-		D897B88A2454435BB5B9476921B720AF /* EKNoteMessageView.swift in Sources */ = {isa = PBXBuildFile; fileRef = A38AADB07C8BADD6AB153005F40D6CB1 /* EKNoteMessageView.swift */; };
-		D933A63F73C8AC13B4AF068444670860 /* EKSimpleMessageView.swift in Sources */ = {isa = PBXBuildFile; fileRef = 6264614944A82C0E00E4813C792DE790 /* EKSimpleMessageView.swift */; };
+		D27A0054C05E86E412640560E323BFBF /* EKAttributes+Presets.swift in Sources */ = {isa = PBXBuildFile; fileRef = F2C83142F706B789CB23089874EA764C /* EKAttributes+Presets.swift */; };
 		D99D4091EA8235DDB064FFEC4A02EEEE /* QuickTestSuite.swift in Sources */ = {isa = PBXBuildFile; fileRef = F905F5F7CE64CF063D11B6D7E869B318 /* QuickTestSuite.swift */; };
 		DA257CBBCAB6C22BA5476F983AC78BB5 /* BeCloseTo.swift in Sources */ = {isa = PBXBuildFile; fileRef = E90013A1EB78A9EFA51B87F7CA37435B /* BeCloseTo.swift */; settings = {COMPILER_FLAGS = "-DPRODUCT_NAME=Nimble/Nimble"; }; };
+		DA2FC0A51EB1D59A86F340E600D66226 /* EKContentView.swift in Sources */ = {isa = PBXBuildFile; fileRef = A495023FC50AC237487923BCE5FBC95F /* EKContentView.swift */; };
 		DA4FBA76599ECAB9A1993F119A41359D /* SourceLocation.swift in Sources */ = {isa = PBXBuildFile; fileRef = 970304BBC81748390CC99990DE04CE76 /* SourceLocation.swift */; settings = {COMPILER_FLAGS = "-DPRODUCT_NAME=Nimble/Nimble"; }; };
 		DAF21E37BBBFD5D408F514E867A5936C /* ToSucceed.swift in Sources */ = {isa = PBXBuildFile; fileRef = 6F5C2C6658B7B6E5E5E11171DB9B7F4C /* ToSucceed.swift */; settings = {COMPILER_FLAGS = "-DPRODUCT_NAME=Nimble/Nimble"; }; };
+		DC42AC848ACE6514DBC324F232F73FD7 /* EKAttributes+StatusBar.swift in Sources */ = {isa = PBXBuildFile; fileRef = C173D72253301753CDD039486366AE39 /* EKAttributes+StatusBar.swift */; };
+		DCA978038EE48B623FF215D5AF1FE154 /* UIView+Responder.swift in Sources */ = {isa = PBXBuildFile; fileRef = DADBB5173DEA8B609FCBC1FEE78C9D48 /* UIView+Responder.swift */; };
 		DD2EB3198539280E2F07F0E360AFF324 /* BeLogical.swift in Sources */ = {isa = PBXBuildFile; fileRef = 7A730D06503A084DA76BE672DBD7BCC4 /* BeLogical.swift */; settings = {COMPILER_FLAGS = "-DPRODUCT_NAME=Nimble/Nimble"; }; };
 		DDB89D0F2F9422FEFF8D3ABB4B1FC7F9 /* Match.swift in Sources */ = {isa = PBXBuildFile; fileRef = 2872BD105182C51632E5535DEC1C482B /* Match.swift */; settings = {COMPILER_FLAGS = "-DPRODUCT_NAME=Nimble/Nimble"; }; };
 		DDB913B811455E557291E22A724AA744 /* UIView+QLContentWrap.swift in Sources */ = {isa = PBXBuildFile; fileRef = 8E374AFBA19AF9875CB748E58080D517 /* UIView+QLContentWrap.swift */; };
 		DEEDD0D7C0369178EC867A59373F6380 /* Await.swift in Sources */ = {isa = PBXBuildFile; fileRef = 11BDEB5D838AC87F04ADA904CBBED97C /* Await.swift */; settings = {COMPILER_FLAGS = "-DPRODUCT_NAME=Nimble/Nimble"; }; };
-		DF7006DA087339DC9C1DAFEE510848BD /* EKTextField.swift in Sources */ = {isa = PBXBuildFile; fileRef = 2D5DC755BBD48B02C0AF1F20B4F8C19E /* EKTextField.swift */; };
+		DF11DC654B4B2787CB93628CED8F87EB /* EKAlertMessageView.swift in Sources */ = {isa = PBXBuildFile; fileRef = 803603DF61F3A2BACB630F61BC8B863F /* EKAlertMessageView.swift */; };
+		DF39E4A221DEEBA3D1E0F18409447958 /* EKStyleView.swift in Sources */ = {isa = PBXBuildFile; fileRef = 6601488BE90C895E86D814C4F949605A /* EKStyleView.swift */; };
 		DF7CF1941236840A89D99B233E4DC086 /* BeginWith.swift in Sources */ = {isa = PBXBuildFile; fileRef = E44084B65EBC683C58284FC6A3CF4CA6 /* BeginWith.swift */; settings = {COMPILER_FLAGS = "-DPRODUCT_NAME=Nimble/Nimble"; }; };
 		E07D70F9D85DC6F9058472FDF66CD965 /* Pods-SwiftEntryKitDemo-dummy.m in Sources */ = {isa = PBXBuildFile; fileRef = 10C6D97B17275CE8285FE86192AA75AD /* Pods-SwiftEntryKitDemo-dummy.m */; };
+		E0C162E8D61780EFCBEE43DEFF4DA751 /* EKFormMessageView.swift in Sources */ = {isa = PBXBuildFile; fileRef = B87A04440F5F778D80897CB1C3BC8674 /* EKFormMessageView.swift */; };
 		E454528E8D39931207848DACBB617A4C /* Expression.swift in Sources */ = {isa = PBXBuildFile; fileRef = 85B793220C3E1DD1BAA18CDABDFC5881 /* Expression.swift */; settings = {COMPILER_FLAGS = "-DPRODUCT_NAME=Nimble/Nimble"; }; };
 		E48C52508CE7196F02449BBA7772CF98 /* DSL.swift in Sources */ = {isa = PBXBuildFile; fileRef = 1254E82DE774408DEDC849D9145160B6 /* DSL.swift */; };
 		E73BB599EB3717DA628D7F5722FDEDDB /* QuickSpecBase.h in Headers */ = {isa = PBXBuildFile; fileRef = 4512F45615A71B73F01AD964CFF1E262 /* QuickSpecBase.h */; settings = {ATTRIBUTES = (Project, ); }; };
+		E7A239B0AC1A5B410ABAAFEA07E8D2B2 /* EKAttributes.swift in Sources */ = {isa = PBXBuildFile; fileRef = 66355B97B2016B0D5CFD73D1AB6C6618 /* EKAttributes.swift */; };
 		E85EAC40F42C10F327BE0BCF39C2DF3B /* ThrowError.swift in Sources */ = {isa = PBXBuildFile; fileRef = F64D39416CF9830C462EBC742428F3D9 /* ThrowError.swift */; settings = {COMPILER_FLAGS = "-DPRODUCT_NAME=Nimble/Nimble"; }; };
 		E984CB87ABF0DD970BD4B856DEA35E1A /* CwlPreconditionTesting.h in Headers */ = {isa = PBXBuildFile; fileRef = 4D2FDB6E5AA4DA14C5C5BE3D6B24353F /* CwlPreconditionTesting.h */; settings = {ATTRIBUTES = (Public, ); }; };
-		EC05D2DE817778FDF993B54A6C2C76A5 /* EKAlertMessage.swift in Sources */ = {isa = PBXBuildFile; fileRef = 13BF3D25CCE445914B29CE28D8E5DB43 /* EKAlertMessage.swift */; };
-		EE53758E80CA7AB1224FE75A983AD64C /* EKAlertMessageView.swift in Sources */ = {isa = PBXBuildFile; fileRef = 09ABAE6AF095B5851F754F2DEE0DF588 /* EKAlertMessageView.swift */; };
 		F088EE1AE386EEF27AC934DE13F455BB /* CwlCatchException.h in Headers */ = {isa = PBXBuildFile; fileRef = 27FAA26A971A6837407F60D22BB8F7B3 /* CwlCatchException.h */; settings = {ATTRIBUTES = (Public, ); }; };
 		F0B20D52BF54CA797F31035EC40F93EC /* World+DSL.swift in Sources */ = {isa = PBXBuildFile; fileRef = B611668BDC1D72CA46F588804139BA55 /* World+DSL.swift */; };
 		F32B9D0318D13B740E6D88E16709FEA3 /* HaveCount.swift in Sources */ = {isa = PBXBuildFile; fileRef = DF0EB00E1276E373E1495C03B9442C1F /* HaveCount.swift */; settings = {COMPILER_FLAGS = "-DPRODUCT_NAME=Nimble/Nimble"; }; };
 		F4EE282D8435D54A662C6DDD30A3D2CD /* CwlCatchException.m in Sources */ = {isa = PBXBuildFile; fileRef = 45190CBD636B5EB690032E9BBD5C1540 /* CwlCatchException.m */; settings = {COMPILER_FLAGS = "-DPRODUCT_NAME=Nimble/Nimble"; }; };
-		F51B0096A55C41857B98165CA1D8C2B5 /* EKContentView.swift in Sources */ = {isa = PBXBuildFile; fileRef = 806D6C0720437FDDD375E1118E9610AC /* EKContentView.swift */; };
 		F54BA56C562892DF947B6E502FE8BE84 /* ExampleMetadata.swift in Sources */ = {isa = PBXBuildFile; fileRef = 2CD741C48D46869701E7DDF49C1D9AA7 /* ExampleMetadata.swift */; };
 		F71800BD9CB51BF0C149D87503EFBC18 /* QuickLayout-umbrella.h in Headers */ = {isa = PBXBuildFile; fileRef = 07198C9BF30E8438486092BB0A04E87B /* QuickLayout-umbrella.h */; settings = {ATTRIBUTES = (Public, ); }; };
-		F88E472C4C442213CDE5673975FDD5A7 /* EKAttributes.swift in Sources */ = {isa = PBXBuildFile; fileRef = 526F2C1CFA4EF94DF65611E330535F32 /* EKAttributes.swift */; };
+		F8C8E37F59849500C46D37E5754AAA7C /* EKAttributes+Validations.swift in Sources */ = {isa = PBXBuildFile; fileRef = 3295B87E6D3CC6C9ABDE7FBFFE151538 /* EKAttributes+Validations.swift */; };
 		FA948BCA8BE932C2813E4C3ED94C274F /* QuickSelectedTestSuiteBuilder.swift in Sources */ = {isa = PBXBuildFile; fileRef = BE5EB5A02C6D6EA2C4C487EB956C8D67 /* QuickSelectedTestSuiteBuilder.swift */; };
 		FC7B76416661E4578AB3BF775451E6BA /* Quick-umbrella.h in Headers */ = {isa = PBXBuildFile; fileRef = 391AA1ECC014D6E1891D43856FB536E0 /* Quick-umbrella.h */; settings = {ATTRIBUTES = (Public, ); }; };
-		FEB62FA39DDD1FE12C940889D3BB08F1 /* EKProperty.swift in Sources */ = {isa = PBXBuildFile; fileRef = 00A2A1DBB8AF1B1F54BBF25AD17BA185 /* EKProperty.swift */; };
->>>>>>> 5becd271
+		FFD71D1E032A51DBCF6FD8DCCFF25E0D /* EntryCachingHeuristic.swift in Sources */ = {isa = PBXBuildFile; fileRef = FF027367EC9578B1DFC2A56901BA54AC /* EntryCachingHeuristic.swift */; };
 /* End PBXBuildFile section */
 
 /* Begin PBXContainerItemProxy section */
@@ -433,295 +245,120 @@
 /* End PBXContainerItemProxy section */
 
 /* Begin PBXFileReference section */
-<<<<<<< HEAD
-		047C3BF538C121BBDF40DD25B59E7300 /* AssertionDispatcher.swift */ = {isa = PBXFileReference; includeInIndex = 1; lastKnownFileType = sourcecode.swift; name = AssertionDispatcher.swift; path = Sources/Nimble/Adapters/AssertionDispatcher.swift; sourceTree = "<group>"; };
-		05667201A2643F0FD9AAE145B4BA10DD /* ThrowError.swift */ = {isa = PBXFileReference; includeInIndex = 1; lastKnownFileType = sourcecode.swift; name = ThrowError.swift; path = Sources/Nimble/Matchers/ThrowError.swift; sourceTree = "<group>"; };
+		00389FD789220480CA938A6E3F69DA12 /* DSL.h */ = {isa = PBXFileReference; includeInIndex = 1; lastKnownFileType = sourcecode.c.h; name = DSL.h; path = Sources/NimbleObjectiveC/DSL.h; sourceTree = "<group>"; };
+		0163CC869C0B6C85FCF2E87E884212BF /* XCTestSuite+QuickTestSuiteBuilder.m */ = {isa = PBXFileReference; includeInIndex = 1; lastKnownFileType = sourcecode.c.objc; name = "XCTestSuite+QuickTestSuiteBuilder.m"; path = "Sources/QuickObjectiveC/XCTestSuite+QuickTestSuiteBuilder.m"; sourceTree = "<group>"; };
+		03A56577CBAECDE4052A6A2204438983 /* BeGreaterThanOrEqualTo.swift */ = {isa = PBXFileReference; includeInIndex = 1; lastKnownFileType = sourcecode.swift; name = BeGreaterThanOrEqualTo.swift; path = Sources/Nimble/Matchers/BeGreaterThanOrEqualTo.swift; sourceTree = "<group>"; };
+		058A3CD5D6CE293E0A36A224E16D59D2 /* MatcherProtocols.swift */ = {isa = PBXFileReference; includeInIndex = 1; lastKnownFileType = sourcecode.swift; name = MatcherProtocols.swift; path = Sources/Nimble/Matchers/MatcherProtocols.swift; sourceTree = "<group>"; };
 		05996F938BF36384A47E54D8EFD4BBA7 /* EKNotificationMessageView.swift */ = {isa = PBXFileReference; includeInIndex = 1; lastKnownFileType = sourcecode.swift; path = EKNotificationMessageView.swift; sourceTree = "<group>"; };
+		05E9C778342CFACD0A48C0DFB212B6AA /* Quick.xcconfig */ = {isa = PBXFileReference; includeInIndex = 1; lastKnownFileType = text.xcconfig; path = Quick.xcconfig; sourceTree = "<group>"; };
 		065916AFF230248B9F16213248BDAF3E /* EKAttributes+Precedence.swift */ = {isa = PBXFileReference; includeInIndex = 1; lastKnownFileType = sourcecode.swift; path = "EKAttributes+Precedence.swift"; sourceTree = "<group>"; };
 		070640B8A65EE4E663B843C181F3F4E4 /* UIView+Utils.swift */ = {isa = PBXFileReference; includeInIndex = 1; lastKnownFileType = sourcecode.swift; path = "UIView+Utils.swift"; sourceTree = "<group>"; };
-		0878E721703ABC1ACB2947395BCAE792 /* ErrorUtility.swift */ = {isa = PBXFileReference; includeInIndex = 1; lastKnownFileType = sourcecode.swift; name = ErrorUtility.swift; path = Sources/Quick/ErrorUtility.swift; sourceTree = "<group>"; };
-		098696790BB124B976A60FBFD8D46703 /* mach_excServer.h */ = {isa = PBXFileReference; includeInIndex = 1; lastKnownFileType = sourcecode.c.h; name = mach_excServer.h; path = Sources/Lib/CwlPreconditionTesting/CwlMachBadInstructionHandler/mach_excServer.h; sourceTree = "<group>"; };
-		0AA0D2B8BC753E1D4F5230D22C7F6ECE /* NSString+C99ExtendedIdentifier.swift */ = {isa = PBXFileReference; includeInIndex = 1; lastKnownFileType = sourcecode.swift; name = "NSString+C99ExtendedIdentifier.swift"; path = "Sources/Quick/NSString+C99ExtendedIdentifier.swift"; sourceTree = "<group>"; };
-=======
-		00389FD789220480CA938A6E3F69DA12 /* DSL.h */ = {isa = PBXFileReference; includeInIndex = 1; lastKnownFileType = sourcecode.c.h; name = DSL.h; path = Sources/NimbleObjectiveC/DSL.h; sourceTree = "<group>"; };
-		00A2A1DBB8AF1B1F54BBF25AD17BA185 /* EKProperty.swift */ = {isa = PBXFileReference; includeInIndex = 1; lastKnownFileType = sourcecode.swift; path = EKProperty.swift; sourceTree = "<group>"; };
-		0163CC869C0B6C85FCF2E87E884212BF /* XCTestSuite+QuickTestSuiteBuilder.m */ = {isa = PBXFileReference; includeInIndex = 1; lastKnownFileType = sourcecode.c.objc; name = "XCTestSuite+QuickTestSuiteBuilder.m"; path = "Sources/QuickObjectiveC/XCTestSuite+QuickTestSuiteBuilder.m"; sourceTree = "<group>"; };
-		038FDC41E70C90F7C3484D5C2400EC8E /* EKXStatusBarMessageView.swift */ = {isa = PBXFileReference; includeInIndex = 1; lastKnownFileType = sourcecode.swift; path = EKXStatusBarMessageView.swift; sourceTree = "<group>"; };
-		03A56577CBAECDE4052A6A2204438983 /* BeGreaterThanOrEqualTo.swift */ = {isa = PBXFileReference; includeInIndex = 1; lastKnownFileType = sourcecode.swift; name = BeGreaterThanOrEqualTo.swift; path = Sources/Nimble/Matchers/BeGreaterThanOrEqualTo.swift; sourceTree = "<group>"; };
-		058A3CD5D6CE293E0A36A224E16D59D2 /* MatcherProtocols.swift */ = {isa = PBXFileReference; includeInIndex = 1; lastKnownFileType = sourcecode.swift; name = MatcherProtocols.swift; path = Sources/Nimble/Matchers/MatcherProtocols.swift; sourceTree = "<group>"; };
-		059D9C07193B36ED019F78FD60C7A9C0 /* SwiftEntryKit-dummy.m */ = {isa = PBXFileReference; includeInIndex = 1; lastKnownFileType = sourcecode.c.objc; path = "SwiftEntryKit-dummy.m"; sourceTree = "<group>"; };
-		05E9C778342CFACD0A48C0DFB212B6AA /* Quick.xcconfig */ = {isa = PBXFileReference; includeInIndex = 1; lastKnownFileType = text.xcconfig; path = Quick.xcconfig; sourceTree = "<group>"; };
-		06F3FCA0C8D22BC2E92DDB63828E4F8D /* EKAttributes+LifecycleActions.swift */ = {isa = PBXFileReference; includeInIndex = 1; lastKnownFileType = sourcecode.swift; path = "EKAttributes+LifecycleActions.swift"; sourceTree = "<group>"; };
 		07198C9BF30E8438486092BB0A04E87B /* QuickLayout-umbrella.h */ = {isa = PBXFileReference; includeInIndex = 1; lastKnownFileType = sourcecode.c.h; path = "QuickLayout-umbrella.h"; sourceTree = "<group>"; };
-		077DEBDB60473A818209F393016EB342 /* EKBackgroundView.swift */ = {isa = PBXFileReference; includeInIndex = 1; lastKnownFileType = sourcecode.swift; path = EKBackgroundView.swift; sourceTree = "<group>"; };
 		0847D8560742CE8423826F8EC1B28295 /* Quick.h */ = {isa = PBXFileReference; includeInIndex = 1; lastKnownFileType = sourcecode.c.h; name = Quick.h; path = Sources/QuickObjectiveC/Quick.h; sourceTree = "<group>"; };
-		09ABAE6AF095B5851F754F2DEE0DF588 /* EKAlertMessageView.swift */ = {isa = PBXFileReference; includeInIndex = 1; lastKnownFileType = sourcecode.swift; path = EKAlertMessageView.swift; sourceTree = "<group>"; };
-		0A920724AE75B76CB2D77C75A76DBF40 /* EKAttributes+Scroll.swift */ = {isa = PBXFileReference; includeInIndex = 1; lastKnownFileType = sourcecode.swift; path = "EKAttributes+Scroll.swift"; sourceTree = "<group>"; };
 		0C7C201D01038DECD2A6E5E6F0100992 /* Nimble-prefix.pch */ = {isa = PBXFileReference; includeInIndex = 1; lastKnownFileType = sourcecode.c.h; path = "Nimble-prefix.pch"; sourceTree = "<group>"; };
-		0CFD07515EAF9084644C49D7AD8FF1DA /* EKEntryView.swift */ = {isa = PBXFileReference; includeInIndex = 1; lastKnownFileType = sourcecode.swift; path = EKEntryView.swift; sourceTree = "<group>"; };
->>>>>>> 5becd271
 		0D55CF51B4895DB4A12A145D29A8007B /* Pods-SwiftEntryKitDemo.modulemap */ = {isa = PBXFileReference; includeInIndex = 1; lastKnownFileType = sourcecode.module; path = "Pods-SwiftEntryKitDemo.modulemap"; sourceTree = "<group>"; };
 		0E40629FAF1D96F65EB64E761AD3FB78 /* QCKDSL.m */ = {isa = PBXFileReference; includeInIndex = 1; lastKnownFileType = sourcecode.c.objc; name = QCKDSL.m; path = Sources/QuickObjectiveC/DSL/QCKDSL.m; sourceTree = "<group>"; };
 		10C6D97B17275CE8285FE86192AA75AD /* Pods-SwiftEntryKitDemo-dummy.m */ = {isa = PBXFileReference; includeInIndex = 1; lastKnownFileType = sourcecode.c.objc; path = "Pods-SwiftEntryKitDemo-dummy.m"; sourceTree = "<group>"; };
-<<<<<<< HEAD
-		113B641FEAB4632A6D07C41EE11465E7 /* RaisesException.swift */ = {isa = PBXFileReference; includeInIndex = 1; lastKnownFileType = sourcecode.swift; name = RaisesException.swift; path = Sources/Nimble/Matchers/RaisesException.swift; sourceTree = "<group>"; };
-		1261C2CE62B262831D136AFD7AE758F9 /* EKAttributes+WindowLevel.swift */ = {isa = PBXFileReference; includeInIndex = 1; lastKnownFileType = sourcecode.swift; path = "EKAttributes+WindowLevel.swift"; sourceTree = "<group>"; };
-		15A22DC1B5FB0FFA8EC36D2F4CD2492E /* Async.swift */ = {isa = PBXFileReference; includeInIndex = 1; lastKnownFileType = sourcecode.swift; name = Async.swift; path = Sources/Nimble/Utils/Async.swift; sourceTree = "<group>"; };
-		15E3C8D837A27B09298A53960B8C4CEB /* GradientView.swift */ = {isa = PBXFileReference; includeInIndex = 1; lastKnownFileType = sourcecode.swift; path = GradientView.swift; sourceTree = "<group>"; };
-		16DFF4FD1978AE6868A49C8C63080444 /* Quick.h */ = {isa = PBXFileReference; includeInIndex = 1; lastKnownFileType = sourcecode.c.h; name = Quick.h; path = Sources/QuickObjectiveC/Quick.h; sourceTree = "<group>"; };
-		1DB3AB633599D0D4C3DC8766B3AB4A44 /* DSL+Wait.swift */ = {isa = PBXFileReference; includeInIndex = 1; lastKnownFileType = sourcecode.swift; name = "DSL+Wait.swift"; path = "Sources/Nimble/DSL+Wait.swift"; sourceTree = "<group>"; };
-		1FC45743E9859E79B80029377DE0177B /* Pods-SwiftEntryKitDemo-acknowledgements.markdown */ = {isa = PBXFileReference; includeInIndex = 1; lastKnownFileType = text; path = "Pods-SwiftEntryKitDemo-acknowledgements.markdown"; sourceTree = "<group>"; };
-		21EFB14E393AE040B89BE2B9CC51C5C2 /* EKWrapperView.swift */ = {isa = PBXFileReference; includeInIndex = 1; lastKnownFileType = sourcecode.swift; path = EKWrapperView.swift; sourceTree = "<group>"; };
-		228CF5F3784CD9C24E18EB41C30640C1 /* QuickConfiguration.h */ = {isa = PBXFileReference; includeInIndex = 1; lastKnownFileType = sourcecode.c.h; name = QuickConfiguration.h; path = Sources/QuickObjectiveC/Configuration/QuickConfiguration.h; sourceTree = "<group>"; };
-		28D2322967C5A6AC0F0F467B71D28BC1 /* BeNil.swift */ = {isa = PBXFileReference; includeInIndex = 1; lastKnownFileType = sourcecode.swift; name = BeNil.swift; path = Sources/Nimble/Matchers/BeNil.swift; sourceTree = "<group>"; };
-		29740F3B7A93FA850ED19A61F5B58963 /* QuickLayout.framework */ = {isa = PBXFileReference; explicitFileType = wrapper.framework; includeInIndex = 0; name = QuickLayout.framework; path = QuickLayout.framework; sourceTree = BUILT_PRODUCTS_DIR; };
-		2BC62AB19C39B24DA2056CB5A50302E3 /* EKButtonBarView.swift */ = {isa = PBXFileReference; includeInIndex = 1; lastKnownFileType = sourcecode.swift; path = EKButtonBarView.swift; sourceTree = "<group>"; };
-		3131611D964B786888D942B9790B6C98 /* EKWindow.swift */ = {isa = PBXFileReference; includeInIndex = 1; lastKnownFileType = sourcecode.swift; path = EKWindow.swift; sourceTree = "<group>"; };
-		31E9062622952DBAF8FBDEE0AB89DF2E /* UIKit.framework */ = {isa = PBXFileReference; lastKnownFileType = wrapper.framework; name = UIKit.framework; path = Platforms/iPhoneOS.platform/Developer/SDKs/iPhoneOS11.3.sdk/System/Library/Frameworks/UIKit.framework; sourceTree = DEVELOPER_DIR; };
-		3295B87E6D3CC6C9ABDE7FBFFE151538 /* EKAttributes+Validations.swift */ = {isa = PBXFileReference; includeInIndex = 1; lastKnownFileType = sourcecode.swift; path = "EKAttributes+Validations.swift"; sourceTree = "<group>"; };
-		33050F79204C9DAAD4AAE3083C1294D1 /* Errors.swift */ = {isa = PBXFileReference; includeInIndex = 1; lastKnownFileType = sourcecode.swift; name = Errors.swift; path = Sources/Nimble/Utils/Errors.swift; sourceTree = "<group>"; };
-		3411539A2BC69121474E977935DC813C /* BeAnInstanceOf.swift */ = {isa = PBXFileReference; includeInIndex = 1; lastKnownFileType = sourcecode.swift; name = BeAnInstanceOf.swift; path = Sources/Nimble/Matchers/BeAnInstanceOf.swift; sourceTree = "<group>"; };
-		3608ABA0BCD6AB3FBC4097B41D30BB55 /* EKAttributes+LifecycleActions.swift */ = {isa = PBXFileReference; includeInIndex = 1; lastKnownFileType = sourcecode.swift; path = "EKAttributes+LifecycleActions.swift"; sourceTree = "<group>"; };
-		37F25B54D2C4972F950AB77887FA89E1 /* SwiftEntryKit-dummy.m */ = {isa = PBXFileReference; includeInIndex = 1; lastKnownFileType = sourcecode.c.objc; path = "SwiftEntryKit-dummy.m"; sourceTree = "<group>"; };
-		3B516C285C9C54D038EA3D97C037CE12 /* ThrowAssertion.swift */ = {isa = PBXFileReference; includeInIndex = 1; lastKnownFileType = sourcecode.swift; name = ThrowAssertion.swift; path = Sources/Nimble/Matchers/ThrowAssertion.swift; sourceTree = "<group>"; };
-		3BBB3ACB5A13EFBD34BDEE9330025690 /* World+DSL.h */ = {isa = PBXFileReference; includeInIndex = 1; lastKnownFileType = sourcecode.c.h; name = "World+DSL.h"; path = "Sources/QuickObjectiveC/DSL/World+DSL.h"; sourceTree = "<group>"; };
-		3C7874DCF93B16271D1C53C7F0425EB2 /* SatisfyAnyOf.swift */ = {isa = PBXFileReference; includeInIndex = 1; lastKnownFileType = sourcecode.swift; name = SatisfyAnyOf.swift; path = Sources/Nimble/Matchers/SatisfyAnyOf.swift; sourceTree = "<group>"; };
-		3E977EC65AAD6B970BCCF5284546CD7A /* QuickConfiguration.m */ = {isa = PBXFileReference; includeInIndex = 1; lastKnownFileType = sourcecode.c.objc; name = QuickConfiguration.m; path = Sources/QuickObjectiveC/Configuration/QuickConfiguration.m; sourceTree = "<group>"; };
-		3F6F5A39C6810430D790B020497A6349 /* QuickTestSuite.swift */ = {isa = PBXFileReference; includeInIndex = 1; lastKnownFileType = sourcecode.swift; name = QuickTestSuite.swift; path = Sources/Quick/QuickTestSuite.swift; sourceTree = "<group>"; };
-		416D4698E2A00093D81C6B05EE31D430 /* BeAKindOf.swift */ = {isa = PBXFileReference; includeInIndex = 1; lastKnownFileType = sourcecode.swift; name = BeAKindOf.swift; path = Sources/Nimble/Matchers/BeAKindOf.swift; sourceTree = "<group>"; };
-		4237BA4F7CFCC60E5CC5898962353108 /* QuickLayout-umbrella.h */ = {isa = PBXFileReference; includeInIndex = 1; lastKnownFileType = sourcecode.c.h; path = "QuickLayout-umbrella.h"; sourceTree = "<group>"; };
-		446F365DC32CF13C83253FB3897D2FD4 /* Pods-SwiftEntryKitTests.modulemap */ = {isa = PBXFileReference; includeInIndex = 1; lastKnownFileType = sourcecode.module; path = "Pods-SwiftEntryKitTests.modulemap"; sourceTree = "<group>"; };
-		450BA1A3AC0D39743A18A237DD1BBF41 /* EKRatingSymbolView.swift */ = {isa = PBXFileReference; includeInIndex = 1; lastKnownFileType = sourcecode.swift; path = EKRatingSymbolView.swift; sourceTree = "<group>"; };
-		45483B3206C0593D61EA6D0FE82F55BE /* CwlCatchException.swift */ = {isa = PBXFileReference; includeInIndex = 1; lastKnownFileType = sourcecode.swift; name = CwlCatchException.swift; path = Sources/Lib/CwlPreconditionTesting/CwlCatchException/CwlCatchException.swift; sourceTree = "<group>"; };
-		477E285606F654D79494DA78767283CB /* QLUtils.swift */ = {isa = PBXFileReference; includeInIndex = 1; lastKnownFileType = sourcecode.swift; name = QLUtils.swift; path = QuickLayout/QLUtils.swift; sourceTree = "<group>"; };
-		48015053CFDABEB9EC4D4C6B90436674 /* Configuration.swift */ = {isa = PBXFileReference; includeInIndex = 1; lastKnownFileType = sourcecode.swift; name = Configuration.swift; path = Sources/Quick/Configuration/Configuration.swift; sourceTree = "<group>"; };
-		48A96EABAFF2E933DA591FAE14B17FFD /* Nimble.xcconfig */ = {isa = PBXFileReference; includeInIndex = 1; lastKnownFileType = text.xcconfig; path = Nimble.xcconfig; sourceTree = "<group>"; };
-		498C0AFBE43229F2188EF8FFD3A22960 /* Pods-SwiftEntryKitTests-acknowledgements.markdown */ = {isa = PBXFileReference; includeInIndex = 1; lastKnownFileType = text; path = "Pods-SwiftEntryKitTests-acknowledgements.markdown"; sourceTree = "<group>"; };
-		4ACC6CA99C0CACA0944CF55DB7F4FC92 /* World+DSL.swift */ = {isa = PBXFileReference; includeInIndex = 1; lastKnownFileType = sourcecode.swift; name = "World+DSL.swift"; path = "Sources/Quick/DSL/World+DSL.swift"; sourceTree = "<group>"; };
-		4E187F48CC141EA192F7494B337259E4 /* ExpectationMessage.swift */ = {isa = PBXFileReference; includeInIndex = 1; lastKnownFileType = sourcecode.swift; name = ExpectationMessage.swift; path = Sources/Nimble/ExpectationMessage.swift; sourceTree = "<group>"; };
-		4E2FFFDE2FDC57E23C1237816F10E7FC /* EKAttributes+BackgroundStyle.swift */ = {isa = PBXFileReference; includeInIndex = 1; lastKnownFileType = sourcecode.swift; path = "EKAttributes+BackgroundStyle.swift"; sourceTree = "<group>"; };
-		4F6A01EED4675DAB7B7B29C392AEA11F /* Pods_SwiftEntryKitTests.framework */ = {isa = PBXFileReference; explicitFileType = wrapper.framework; includeInIndex = 0; name = Pods_SwiftEntryKitTests.framework; path = "Pods-SwiftEntryKitTests.framework"; sourceTree = BUILT_PRODUCTS_DIR; };
-		508E4723433B3DFC2E061C0A73E1866F /* LICENSE */ = {isa = PBXFileReference; includeInIndex = 1; path = LICENSE; sourceTree = "<group>"; };
-		51A6FD5D92505A866EFEAF6F66772AE9 /* EKAccessoryNoteMessageView.swift */ = {isa = PBXFileReference; includeInIndex = 1; lastKnownFileType = sourcecode.swift; path = EKAccessoryNoteMessageView.swift; sourceTree = "<group>"; };
-		522D02BE69053344CCF3288B88DDDAC8 /* MatcherFunc.swift */ = {isa = PBXFileReference; includeInIndex = 1; lastKnownFileType = sourcecode.swift; name = MatcherFunc.swift; path = Sources/Nimble/Matchers/MatcherFunc.swift; sourceTree = "<group>"; };
-		53A043D16FF3C658C842A8F4A747FD67 /* Functional.swift */ = {isa = PBXFileReference; includeInIndex = 1; lastKnownFileType = sourcecode.swift; name = Functional.swift; path = Sources/Nimble/Utils/Functional.swift; sourceTree = "<group>"; };
-		55448390242DCE5C5AFF5A815DEA12E3 /* BeGreaterThan.swift */ = {isa = PBXFileReference; includeInIndex = 1; lastKnownFileType = sourcecode.swift; name = BeGreaterThan.swift; path = Sources/Nimble/Matchers/BeGreaterThan.swift; sourceTree = "<group>"; };
-		56573BE6B87DF587CF83D1749F048594 /* Quick-umbrella.h */ = {isa = PBXFileReference; includeInIndex = 1; lastKnownFileType = sourcecode.c.h; path = "Quick-umbrella.h"; sourceTree = "<group>"; };
-		56AF64679E700C4BE43302AED766BFE6 /* DSL.swift */ = {isa = PBXFileReference; includeInIndex = 1; lastKnownFileType = sourcecode.swift; name = DSL.swift; path = Sources/Nimble/DSL.swift; sourceTree = "<group>"; };
-		57738B4DFCE620B973A658CEAF55797D /* QuickSpec.h */ = {isa = PBXFileReference; includeInIndex = 1; lastKnownFileType = sourcecode.c.h; name = QuickSpec.h; path = Sources/QuickObjectiveC/QuickSpec.h; sourceTree = "<group>"; };
-		57A548935D92FE465167FC5F2C10B117 /* QuickLayout.xcconfig */ = {isa = PBXFileReference; includeInIndex = 1; lastKnownFileType = text.xcconfig; path = QuickLayout.xcconfig; sourceTree = "<group>"; };
-		57F7500B156C3DC303DD2FF0ABCFAA8E /* SwiftEntryKit.swift */ = {isa = PBXFileReference; includeInIndex = 1; lastKnownFileType = sourcecode.swift; name = SwiftEntryKit.swift; path = Source/SwiftEntryKit.swift; sourceTree = "<group>"; };
-		5800BFE6F30DE7D0F03EA57AC359E75C /* EKSimpleMessageView.swift */ = {isa = PBXFileReference; includeInIndex = 1; lastKnownFileType = sourcecode.swift; path = EKSimpleMessageView.swift; sourceTree = "<group>"; };
-		58A99A8C5A2E5F920AE4AC5BCABCB0B8 /* EKAttributes+FrameStyle.swift */ = {isa = PBXFileReference; includeInIndex = 1; lastKnownFileType = sourcecode.swift; path = "EKAttributes+FrameStyle.swift"; sourceTree = "<group>"; };
-		5920D5905E08CDBF9F8AC4CAAF5FC070 /* EndWith.swift */ = {isa = PBXFileReference; includeInIndex = 1; lastKnownFileType = sourcecode.swift; name = EndWith.swift; path = Sources/Nimble/Matchers/EndWith.swift; sourceTree = "<group>"; };
-		59EC7FCC431E9B686763C727DF7BE301 /* Quick.framework */ = {isa = PBXFileReference; explicitFileType = wrapper.framework; includeInIndex = 0; name = Quick.framework; path = Quick.framework; sourceTree = BUILT_PRODUCTS_DIR; };
-		5B79E0809877DC9AEDB1CC96399A4B53 /* CurrentTestCaseTracker.h */ = {isa = PBXFileReference; includeInIndex = 1; lastKnownFileType = sourcecode.c.h; name = CurrentTestCaseTracker.h; path = Sources/NimbleObjectiveC/CurrentTestCaseTracker.h; sourceTree = "<group>"; };
-		5C19D1FB2284A98ABF232A34269ACA07 /* Contain.swift */ = {isa = PBXFileReference; includeInIndex = 1; lastKnownFileType = sourcecode.swift; name = Contain.swift; path = Sources/Nimble/Matchers/Contain.swift; sourceTree = "<group>"; };
-		5C1A5E097E16A0D6DB167D4D84786DC9 /* QuickSpecBase.h */ = {isa = PBXFileReference; includeInIndex = 1; lastKnownFileType = sourcecode.c.h; name = QuickSpecBase.h; path = Sources/QuickSpecBase/include/QuickSpecBase.h; sourceTree = "<group>"; };
-		5D5A131E947A076252BB9382D5EE6AD6 /* NMBObjCMatcher.swift */ = {isa = PBXFileReference; includeInIndex = 1; lastKnownFileType = sourcecode.swift; name = NMBObjCMatcher.swift; path = Sources/Nimble/Adapters/NMBObjCMatcher.swift; sourceTree = "<group>"; };
-		5EA31987B16AFFED530AF438383309F4 /* SourceLocation.swift */ = {isa = PBXFileReference; includeInIndex = 1; lastKnownFileType = sourcecode.swift; name = SourceLocation.swift; path = Sources/Nimble/Utils/SourceLocation.swift; sourceTree = "<group>"; };
-		5FA456C2996FFB78A122417C945FCA22 /* CwlCatchBadInstruction.swift */ = {isa = PBXFileReference; includeInIndex = 1; lastKnownFileType = sourcecode.swift; name = CwlCatchBadInstruction.swift; path = Sources/Lib/CwlPreconditionTesting/CwlPreconditionTesting/CwlCatchBadInstruction.swift; sourceTree = "<group>"; };
-		611E00FFD023AB004091E08AEAA2BA45 /* Quick-dummy.m */ = {isa = PBXFileReference; includeInIndex = 1; lastKnownFileType = sourcecode.c.objc; path = "Quick-dummy.m"; sourceTree = "<group>"; };
-		6141CF5E4222594237B621EB01950160 /* EKNotificationMessage.swift */ = {isa = PBXFileReference; includeInIndex = 1; lastKnownFileType = sourcecode.swift; path = EKNotificationMessage.swift; sourceTree = "<group>"; };
-		615001D5537F45DDC4E93246AC63AF89 /* BeCloseTo.swift */ = {isa = PBXFileReference; includeInIndex = 1; lastKnownFileType = sourcecode.swift; name = BeCloseTo.swift; path = Sources/Nimble/Matchers/BeCloseTo.swift; sourceTree = "<group>"; };
-		625290997ED06052B3C84EB952B6444F /* Pods_SwiftEntryKitDemo.framework */ = {isa = PBXFileReference; explicitFileType = wrapper.framework; includeInIndex = 0; name = Pods_SwiftEntryKitDemo.framework; path = "Pods-SwiftEntryKitDemo.framework"; sourceTree = BUILT_PRODUCTS_DIR; };
-		62BC0462571B2FD0A1FE987AF08044A4 /* AdapterProtocols.swift */ = {isa = PBXFileReference; includeInIndex = 1; lastKnownFileType = sourcecode.swift; name = AdapterProtocols.swift; path = Sources/Nimble/Adapters/AdapterProtocols.swift; sourceTree = "<group>"; };
-		62FA93ADC4CAF3C5C6CC52FF134E3CF6 /* EKProperty.swift */ = {isa = PBXFileReference; includeInIndex = 1; lastKnownFileType = sourcecode.swift; path = EKProperty.swift; sourceTree = "<group>"; };
-		6327E3F162B360CDC842413B64F76548 /* EKRootViewController.swift */ = {isa = PBXFileReference; includeInIndex = 1; lastKnownFileType = sourcecode.swift; path = EKRootViewController.swift; sourceTree = "<group>"; };
-		6443CF24EC69782AD2212E90FB609037 /* Pods-SwiftEntryKitTests-acknowledgements.plist */ = {isa = PBXFileReference; includeInIndex = 1; lastKnownFileType = text.plist.xml; path = "Pods-SwiftEntryKitTests-acknowledgements.plist"; sourceTree = "<group>"; };
-		6601488BE90C895E86D814C4F949605A /* EKStyleView.swift */ = {isa = PBXFileReference; includeInIndex = 1; lastKnownFileType = sourcecode.swift; path = EKStyleView.swift; sourceTree = "<group>"; };
-		66355B97B2016B0D5CFD73D1AB6C6618 /* EKAttributes.swift */ = {isa = PBXFileReference; includeInIndex = 1; lastKnownFileType = sourcecode.swift; path = EKAttributes.swift; sourceTree = "<group>"; };
-		66E05BC6FFA19E6533341133525EDA09 /* ExampleGroup.swift */ = {isa = PBXFileReference; includeInIndex = 1; lastKnownFileType = sourcecode.swift; name = ExampleGroup.swift; path = Sources/Quick/ExampleGroup.swift; sourceTree = "<group>"; };
-		688F58302689E2DD513B7B8CF0F61573 /* BeGreaterThanOrEqualTo.swift */ = {isa = PBXFileReference; includeInIndex = 1; lastKnownFileType = sourcecode.swift; name = BeGreaterThanOrEqualTo.swift; path = Sources/Nimble/Matchers/BeGreaterThanOrEqualTo.swift; sourceTree = "<group>"; };
-		68D086B29F7620F997CEDEF2A0A4F47E /* EKProcessingNoteMessageView.swift */ = {isa = PBXFileReference; includeInIndex = 1; lastKnownFileType = sourcecode.swift; path = EKProcessingNoteMessageView.swift; sourceTree = "<group>"; };
-		6AC9CEEB69BA2AA2E9A6A1B1B52C717C /* BeLessThan.swift */ = {isa = PBXFileReference; includeInIndex = 1; lastKnownFileType = sourcecode.swift; name = BeLessThan.swift; path = Sources/Nimble/Matchers/BeLessThan.swift; sourceTree = "<group>"; };
-		6B1BBF577A0E780AD2DF5EF15F90B3C7 /* EKPopUpMessage.swift */ = {isa = PBXFileReference; includeInIndex = 1; lastKnownFileType = sourcecode.swift; path = EKPopUpMessage.swift; sourceTree = "<group>"; };
-		6DCC720F7686FA000CE534D446D2075E /* ContainElementSatisfying.swift */ = {isa = PBXFileReference; includeInIndex = 1; lastKnownFileType = sourcecode.swift; name = ContainElementSatisfying.swift; path = Sources/Nimble/Matchers/ContainElementSatisfying.swift; sourceTree = "<group>"; };
-		6ED903FB8718AD9F1E183AFA493D3220 /* Nimble.modulemap */ = {isa = PBXFileReference; includeInIndex = 1; lastKnownFileType = sourcecode.module; path = Nimble.modulemap; sourceTree = "<group>"; };
-		6EF8D27BF71E2A3192595E6441D10D33 /* BeginWith.swift */ = {isa = PBXFileReference; includeInIndex = 1; lastKnownFileType = sourcecode.swift; name = BeginWith.swift; path = Sources/Nimble/Matchers/BeginWith.swift; sourceTree = "<group>"; };
-		708361F33D8D77CADE39BBABC2E5B8FA /* QuickSelectedTestSuiteBuilder.swift */ = {isa = PBXFileReference; includeInIndex = 1; lastKnownFileType = sourcecode.swift; name = QuickSelectedTestSuiteBuilder.swift; path = Sources/Quick/QuickSelectedTestSuiteBuilder.swift; sourceTree = "<group>"; };
-		7229187185CDE816F15C371BE829E4AA /* Filter.swift */ = {isa = PBXFileReference; includeInIndex = 1; lastKnownFileType = sourcecode.swift; name = Filter.swift; path = Sources/Quick/Filter.swift; sourceTree = "<group>"; };
-		7262468A7C37103264A9B78F4595477C /* URL+FileName.swift */ = {isa = PBXFileReference; includeInIndex = 1; lastKnownFileType = sourcecode.swift; name = "URL+FileName.swift"; path = "Sources/Quick/URL+FileName.swift"; sourceTree = "<group>"; };
-=======
 		11BDEB5D838AC87F04ADA904CBBED97C /* Await.swift */ = {isa = PBXFileReference; includeInIndex = 1; lastKnownFileType = sourcecode.swift; name = Await.swift; path = Sources/Nimble/Utils/Await.swift; sourceTree = "<group>"; };
 		1254E82DE774408DEDC849D9145160B6 /* DSL.swift */ = {isa = PBXFileReference; includeInIndex = 1; lastKnownFileType = sourcecode.swift; name = DSL.swift; path = Sources/Quick/DSL/DSL.swift; sourceTree = "<group>"; };
-		13BF3D25CCE445914B29CE28D8E5DB43 /* EKAlertMessage.swift */ = {isa = PBXFileReference; includeInIndex = 1; lastKnownFileType = sourcecode.swift; path = EKAlertMessage.swift; sourceTree = "<group>"; };
-		148D8E190CD1CCDD0DB31F0594CE4E4D /* EKAttributes+Duration.swift */ = {isa = PBXFileReference; includeInIndex = 1; lastKnownFileType = sourcecode.swift; path = "EKAttributes+Duration.swift"; sourceTree = "<group>"; };
+		1261C2CE62B262831D136AFD7AE758F9 /* EKAttributes+WindowLevel.swift */ = {isa = PBXFileReference; includeInIndex = 1; lastKnownFileType = sourcecode.swift; path = "EKAttributes+WindowLevel.swift"; sourceTree = "<group>"; };
+		15E3C8D837A27B09298A53960B8C4CEB /* GradientView.swift */ = {isa = PBXFileReference; includeInIndex = 1; lastKnownFileType = sourcecode.swift; path = GradientView.swift; sourceTree = "<group>"; };
 		1755569A7B4B323788D12B8AE8E7A54C /* BeLessThan.swift */ = {isa = PBXFileReference; includeInIndex = 1; lastKnownFileType = sourcecode.swift; name = BeLessThan.swift; path = Sources/Nimble/Matchers/BeLessThan.swift; sourceTree = "<group>"; };
-		180B5EEDFE6451C1CDFAF89E871F73FB /* EKStyleView.swift */ = {isa = PBXFileReference; includeInIndex = 1; lastKnownFileType = sourcecode.swift; path = EKStyleView.swift; sourceTree = "<group>"; };
 		1D549B081A1BA4C100AC217261C637D3 /* QuickLayout-prefix.pch */ = {isa = PBXFileReference; includeInIndex = 1; lastKnownFileType = sourcecode.c.h; path = "QuickLayout-prefix.pch"; sourceTree = "<group>"; };
-		1DAEE02B2E730CF77B91983346C0938D /* EKAttributes+DisplayPriority.swift */ = {isa = PBXFileReference; includeInIndex = 1; lastKnownFileType = sourcecode.swift; path = "EKAttributes+DisplayPriority.swift"; sourceTree = "<group>"; };
 		1EE2E1357425E06284C83B95B8B0CDD9 /* NSBundle+CurrentTestBundle.swift */ = {isa = PBXFileReference; includeInIndex = 1; lastKnownFileType = sourcecode.swift; name = "NSBundle+CurrentTestBundle.swift"; path = "Sources/Quick/NSBundle+CurrentTestBundle.swift"; sourceTree = "<group>"; };
 		1EFBC85AF82B161EC6799C31DA1206C7 /* BeAKindOf.swift */ = {isa = PBXFileReference; includeInIndex = 1; lastKnownFileType = sourcecode.swift; name = BeAKindOf.swift; path = Sources/Nimble/Matchers/BeAKindOf.swift; sourceTree = "<group>"; };
 		1FC45743E9859E79B80029377DE0177B /* Pods-SwiftEntryKitDemo-acknowledgements.markdown */ = {isa = PBXFileReference; includeInIndex = 1; lastKnownFileType = text; path = "Pods-SwiftEntryKitDemo-acknowledgements.markdown"; sourceTree = "<group>"; };
+		21EFB14E393AE040B89BE2B9CC51C5C2 /* EKWrapperView.swift */ = {isa = PBXFileReference; includeInIndex = 1; lastKnownFileType = sourcecode.swift; path = EKWrapperView.swift; sourceTree = "<group>"; };
 		2207775D4C4E97D8A246621AD7B6A058 /* UIView+QuickLayout.swift */ = {isa = PBXFileReference; includeInIndex = 1; lastKnownFileType = sourcecode.swift; name = "UIView+QuickLayout.swift"; path = "QuickLayout/UIView+QuickLayout.swift"; sourceTree = "<group>"; };
-		2399C7A4E0375E35596106BDA205EAE8 /* EKRatingMessageView.swift */ = {isa = PBXFileReference; includeInIndex = 1; lastKnownFileType = sourcecode.swift; path = EKRatingMessageView.swift; sourceTree = "<group>"; };
-		259F6B9E24E43DF53F587DEEEFB4279E /* EKWrapperView.swift */ = {isa = PBXFileReference; includeInIndex = 1; lastKnownFileType = sourcecode.swift; path = EKWrapperView.swift; sourceTree = "<group>"; };
 		263F9111B912C4CFE7509F3D38DC4E7F /* Nimble.h */ = {isa = PBXFileReference; includeInIndex = 1; lastKnownFileType = sourcecode.c.h; name = Nimble.h; path = Sources/Nimble/Nimble.h; sourceTree = "<group>"; };
 		26DB801201A5B0732C8984091A127256 /* ThrowAssertion.swift */ = {isa = PBXFileReference; includeInIndex = 1; lastKnownFileType = sourcecode.swift; name = ThrowAssertion.swift; path = Sources/Nimble/Matchers/ThrowAssertion.swift; sourceTree = "<group>"; };
 		27FAA26A971A6837407F60D22BB8F7B3 /* CwlCatchException.h */ = {isa = PBXFileReference; includeInIndex = 1; lastKnownFileType = sourcecode.c.h; name = CwlCatchException.h; path = Carthage/Checkouts/CwlCatchException/Sources/CwlCatchExceptionSupport/include/CwlCatchException.h; sourceTree = "<group>"; };
 		2872BD105182C51632E5535DEC1C482B /* Match.swift */ = {isa = PBXFileReference; includeInIndex = 1; lastKnownFileType = sourcecode.swift; name = Match.swift; path = Sources/Nimble/Matchers/Match.swift; sourceTree = "<group>"; };
 		289FAA38ECD007101E47AF3453153C31 /* CwlMachBadInstructionHandler.m */ = {isa = PBXFileReference; includeInIndex = 1; lastKnownFileType = sourcecode.c.objc; name = CwlMachBadInstructionHandler.m; path = Carthage/Checkouts/CwlPreconditionTesting/Sources/CwlMachBadInstructionHandler/CwlMachBadInstructionHandler.m; sourceTree = "<group>"; };
 		28DDD6CD339933B3CB9143CCEB1C55B7 /* ExampleHooks.swift */ = {isa = PBXFileReference; includeInIndex = 1; lastKnownFileType = sourcecode.swift; name = ExampleHooks.swift; path = Sources/Quick/Hooks/ExampleHooks.swift; sourceTree = "<group>"; };
-		28E80E04BC1DF96C70E6795724550C88 /* EKWindow.swift */ = {isa = PBXFileReference; includeInIndex = 1; lastKnownFileType = sourcecode.swift; path = EKWindow.swift; sourceTree = "<group>"; };
 		29740F3B7A93FA850ED19A61F5B58963 /* QuickLayout.framework */ = {isa = PBXFileReference; explicitFileType = wrapper.framework; includeInIndex = 0; name = QuickLayout.framework; path = QuickLayout.framework; sourceTree = BUILT_PRODUCTS_DIR; };
+		2BC62AB19C39B24DA2056CB5A50302E3 /* EKButtonBarView.swift */ = {isa = PBXFileReference; includeInIndex = 1; lastKnownFileType = sourcecode.swift; path = EKButtonBarView.swift; sourceTree = "<group>"; };
 		2CD741C48D46869701E7DDF49C1D9AA7 /* ExampleMetadata.swift */ = {isa = PBXFileReference; includeInIndex = 1; lastKnownFileType = sourcecode.swift; name = ExampleMetadata.swift; path = Sources/Quick/ExampleMetadata.swift; sourceTree = "<group>"; };
-		2D5DC755BBD48B02C0AF1F20B4F8C19E /* EKTextField.swift */ = {isa = PBXFileReference; includeInIndex = 1; lastKnownFileType = sourcecode.swift; path = EKTextField.swift; sourceTree = "<group>"; };
 		2D840B8A2127098033592256EAA3CFF6 /* UIViewArray+QuickLayout.swift */ = {isa = PBXFileReference; includeInIndex = 1; lastKnownFileType = sourcecode.swift; name = "UIViewArray+QuickLayout.swift"; path = "QuickLayout/UIViewArray+QuickLayout.swift"; sourceTree = "<group>"; };
-		305E478F663C8A33D739020DB4D2951D /* EKAttributes+Position.swift */ = {isa = PBXFileReference; includeInIndex = 1; lastKnownFileType = sourcecode.swift; path = "EKAttributes+Position.swift"; sourceTree = "<group>"; };
-		30D12095EFAFF17574C60A32C4E62DA2 /* EKPopUpMessageView.swift */ = {isa = PBXFileReference; includeInIndex = 1; lastKnownFileType = sourcecode.swift; path = EKPopUpMessageView.swift; sourceTree = "<group>"; };
-		314226E803017F3EA477FCE00FE4D27B /* EKRootViewController.swift */ = {isa = PBXFileReference; includeInIndex = 1; lastKnownFileType = sourcecode.swift; path = EKRootViewController.swift; sourceTree = "<group>"; };
+		3131611D964B786888D942B9790B6C98 /* EKWindow.swift */ = {isa = PBXFileReference; includeInIndex = 1; lastKnownFileType = sourcecode.swift; path = EKWindow.swift; sourceTree = "<group>"; };
 		31E9062622952DBAF8FBDEE0AB89DF2E /* UIKit.framework */ = {isa = PBXFileReference; lastKnownFileType = wrapper.framework; name = UIKit.framework; path = Platforms/iPhoneOS.platform/Developer/SDKs/iPhoneOS11.3.sdk/System/Library/Frameworks/UIKit.framework; sourceTree = DEVELOPER_DIR; };
-		32DF4B7B4EEB0100C6118AF19D5DEE42 /* EKWindowProvider.swift */ = {isa = PBXFileReference; includeInIndex = 1; lastKnownFileType = sourcecode.swift; path = EKWindowProvider.swift; sourceTree = "<group>"; };
-		3491FBDCCD7E04ADBEADED8262FDE376 /* SwiftEntryKit-umbrella.h */ = {isa = PBXFileReference; includeInIndex = 1; lastKnownFileType = sourcecode.c.h; path = "SwiftEntryKit-umbrella.h"; sourceTree = "<group>"; };
-		349CDB05AAFD34607B20F0D15EA1912A /* EKRatingSymbolsContainerView.swift */ = {isa = PBXFileReference; includeInIndex = 1; lastKnownFileType = sourcecode.swift; path = EKRatingSymbolsContainerView.swift; sourceTree = "<group>"; };
-		354D3EBC5E3DD68CA793AEC2A01A23EC /* EKImageNoteMessageView.swift */ = {isa = PBXFileReference; includeInIndex = 1; lastKnownFileType = sourcecode.swift; path = EKImageNoteMessageView.swift; sourceTree = "<group>"; };
-		36E0FA80E19ED13480EFE0446CEEEE54 /* EKAttributes+StatusBar.swift */ = {isa = PBXFileReference; includeInIndex = 1; lastKnownFileType = sourcecode.swift; path = "EKAttributes+StatusBar.swift"; sourceTree = "<group>"; };
-		375DDE419AB3CAB5E65D9F2A134DF2C4 /* UIRectCorner+Short.swift */ = {isa = PBXFileReference; includeInIndex = 1; lastKnownFileType = sourcecode.swift; path = "UIRectCorner+Short.swift"; sourceTree = "<group>"; };
+		3295B87E6D3CC6C9ABDE7FBFFE151538 /* EKAttributes+Validations.swift */ = {isa = PBXFileReference; includeInIndex = 1; lastKnownFileType = sourcecode.swift; path = "EKAttributes+Validations.swift"; sourceTree = "<group>"; };
+		3608ABA0BCD6AB3FBC4097B41D30BB55 /* EKAttributes+LifecycleActions.swift */ = {isa = PBXFileReference; includeInIndex = 1; lastKnownFileType = sourcecode.swift; path = "EKAttributes+LifecycleActions.swift"; sourceTree = "<group>"; };
+		37F25B54D2C4972F950AB77887FA89E1 /* SwiftEntryKit-dummy.m */ = {isa = PBXFileReference; includeInIndex = 1; lastKnownFileType = sourcecode.c.objc; path = "SwiftEntryKit-dummy.m"; sourceTree = "<group>"; };
 		391AA1ECC014D6E1891D43856FB536E0 /* Quick-umbrella.h */ = {isa = PBXFileReference; includeInIndex = 1; lastKnownFileType = sourcecode.c.h; path = "Quick-umbrella.h"; sourceTree = "<group>"; };
 		39FA5C4B33F1E47C39D443ECB6A6BD0D /* Example.swift */ = {isa = PBXFileReference; includeInIndex = 1; lastKnownFileType = sourcecode.swift; name = Example.swift; path = Sources/Quick/Example.swift; sourceTree = "<group>"; };
-		3B300335D416DA7387EF438F75B62EF2 /* README.md */ = {isa = PBXFileReference; includeInIndex = 1; path = README.md; sourceTree = "<group>"; };
 		3C687075AA17548825D3409F3D280795 /* DSL+Wait.swift */ = {isa = PBXFileReference; includeInIndex = 1; lastKnownFileType = sourcecode.swift; name = "DSL+Wait.swift"; path = "Sources/Nimble/DSL+Wait.swift"; sourceTree = "<group>"; };
 		3C7A21EE9466661AF92E42A2FB3A3AD4 /* QuickConfiguration.h */ = {isa = PBXFileReference; includeInIndex = 1; lastKnownFileType = sourcecode.c.h; name = QuickConfiguration.h; path = Sources/QuickObjectiveC/Configuration/QuickConfiguration.h; sourceTree = "<group>"; };
 		3D22FF828153330C75677E7AC45B2974 /* DSL.m */ = {isa = PBXFileReference; includeInIndex = 1; lastKnownFileType = sourcecode.c.objc; name = DSL.m; path = Sources/NimbleObjectiveC/DSL.m; sourceTree = "<group>"; };
 		3D9F9F70D5A6D904B0E65296CE80095F /* DSL.swift */ = {isa = PBXFileReference; includeInIndex = 1; lastKnownFileType = sourcecode.swift; name = DSL.swift; path = Sources/Nimble/DSL.swift; sourceTree = "<group>"; };
-		3F1D96CADF3DBF1F216DAB1FB3FC5D9E /* EKFormMessageView.swift */ = {isa = PBXFileReference; includeInIndex = 1; lastKnownFileType = sourcecode.swift; path = EKFormMessageView.swift; sourceTree = "<group>"; };
-		41DC69D042433F3F075CA950E1769708 /* EKAttributes+WindowLevel.swift */ = {isa = PBXFileReference; includeInIndex = 1; lastKnownFileType = sourcecode.swift; path = "EKAttributes+WindowLevel.swift"; sourceTree = "<group>"; };
 		446F365DC32CF13C83253FB3897D2FD4 /* Pods-SwiftEntryKitTests.modulemap */ = {isa = PBXFileReference; includeInIndex = 1; lastKnownFileType = sourcecode.module; path = "Pods-SwiftEntryKitTests.modulemap"; sourceTree = "<group>"; };
+		450BA1A3AC0D39743A18A237DD1BBF41 /* EKRatingSymbolView.swift */ = {isa = PBXFileReference; includeInIndex = 1; lastKnownFileType = sourcecode.swift; path = EKRatingSymbolView.swift; sourceTree = "<group>"; };
 		4512F45615A71B73F01AD964CFF1E262 /* QuickSpecBase.h */ = {isa = PBXFileReference; includeInIndex = 1; lastKnownFileType = sourcecode.c.h; name = QuickSpecBase.h; path = Sources/QuickSpecBase/include/QuickSpecBase.h; sourceTree = "<group>"; };
 		45190CBD636B5EB690032E9BBD5C1540 /* CwlCatchException.m */ = {isa = PBXFileReference; includeInIndex = 1; lastKnownFileType = sourcecode.c.objc; name = CwlCatchException.m; path = Carthage/Checkouts/CwlCatchException/Sources/CwlCatchExceptionSupport/CwlCatchException.m; sourceTree = "<group>"; };
 		45A7F9466D49ADC5769A9F84FEFD910F /* ContainElementSatisfying.swift */ = {isa = PBXFileReference; includeInIndex = 1; lastKnownFileType = sourcecode.swift; name = ContainElementSatisfying.swift; path = Sources/Nimble/Matchers/ContainElementSatisfying.swift; sourceTree = "<group>"; };
-		487D334A9E58EF948D0B26E6B41097BB /* UIApplication+EKAppearance.swift */ = {isa = PBXFileReference; includeInIndex = 1; lastKnownFileType = sourcecode.swift; path = "UIApplication+EKAppearance.swift"; sourceTree = "<group>"; };
 		498C0AFBE43229F2188EF8FFD3A22960 /* Pods-SwiftEntryKitTests-acknowledgements.markdown */ = {isa = PBXFileReference; includeInIndex = 1; lastKnownFileType = text; path = "Pods-SwiftEntryKitTests-acknowledgements.markdown"; sourceTree = "<group>"; };
-		4A44028C6939A76437206172A0F2838D /* SwiftEntryKit.swift */ = {isa = PBXFileReference; includeInIndex = 1; lastKnownFileType = sourcecode.swift; name = SwiftEntryKit.swift; path = Source/SwiftEntryKit.swift; sourceTree = "<group>"; };
 		4A717F83BAE1E56CF0977C500F8B9C81 /* CwlBadInstructionException.swift */ = {isa = PBXFileReference; includeInIndex = 1; lastKnownFileType = sourcecode.swift; name = CwlBadInstructionException.swift; path = Carthage/Checkouts/CwlPreconditionTesting/Sources/CwlPreconditionTesting/CwlBadInstructionException.swift; sourceTree = "<group>"; };
-		4C3EED3E36954284853F233D64A0A6A1 /* EKAttributes+Presets.swift */ = {isa = PBXFileReference; includeInIndex = 1; lastKnownFileType = sourcecode.swift; path = "EKAttributes+Presets.swift"; sourceTree = "<group>"; };
 		4D2FDB6E5AA4DA14C5C5BE3D6B24353F /* CwlPreconditionTesting.h */ = {isa = PBXFileReference; includeInIndex = 1; lastKnownFileType = sourcecode.c.h; name = CwlPreconditionTesting.h; path = Carthage/Checkouts/CwlPreconditionTesting/Sources/CwlPreconditionTesting/Mach/CwlPreconditionTesting.h; sourceTree = "<group>"; };
+		4E2FFFDE2FDC57E23C1237816F10E7FC /* EKAttributes+BackgroundStyle.swift */ = {isa = PBXFileReference; includeInIndex = 1; lastKnownFileType = sourcecode.swift; path = "EKAttributes+BackgroundStyle.swift"; sourceTree = "<group>"; };
 		4F6A01EED4675DAB7B7B29C392AEA11F /* Pods_SwiftEntryKitTests.framework */ = {isa = PBXFileReference; explicitFileType = wrapper.framework; includeInIndex = 0; name = Pods_SwiftEntryKitTests.framework; path = "Pods-SwiftEntryKitTests.framework"; sourceTree = BUILT_PRODUCTS_DIR; };
-		526F2C1CFA4EF94DF65611E330535F32 /* EKAttributes.swift */ = {isa = PBXFileReference; includeInIndex = 1; lastKnownFileType = sourcecode.swift; path = EKAttributes.swift; sourceTree = "<group>"; };
-		53C8143EF5FF2F489EB3597D255B6FAA /* SwiftEntryKit.xcconfig */ = {isa = PBXFileReference; includeInIndex = 1; lastKnownFileType = text.xcconfig; path = SwiftEntryKit.xcconfig; sourceTree = "<group>"; };
+		508E4723433B3DFC2E061C0A73E1866F /* LICENSE */ = {isa = PBXFileReference; includeInIndex = 1; path = LICENSE; sourceTree = "<group>"; };
+		51A6FD5D92505A866EFEAF6F66772AE9 /* EKAccessoryNoteMessageView.swift */ = {isa = PBXFileReference; includeInIndex = 1; lastKnownFileType = sourcecode.swift; path = EKAccessoryNoteMessageView.swift; sourceTree = "<group>"; };
 		5436110325DA0F85A5809F8986400F6A /* Closures.swift */ = {isa = PBXFileReference; includeInIndex = 1; lastKnownFileType = sourcecode.swift; name = Closures.swift; path = Sources/Quick/Hooks/Closures.swift; sourceTree = "<group>"; };
-		562B9EA22F5D9BD9B44A82A386354169 /* EKAttributes+Shadow.swift */ = {isa = PBXFileReference; includeInIndex = 1; lastKnownFileType = sourcecode.swift; path = "EKAttributes+Shadow.swift"; sourceTree = "<group>"; };
 		56AEDBB2BF4AAF59FD5C04E08C5BC7DE /* QuickSpec.h */ = {isa = PBXFileReference; includeInIndex = 1; lastKnownFileType = sourcecode.c.h; name = QuickSpec.h; path = Sources/QuickObjectiveC/QuickSpec.h; sourceTree = "<group>"; };
-		56F09C940B3E25D897200BBA289166E2 /* EKMessageContentView.swift */ = {isa = PBXFileReference; includeInIndex = 1; lastKnownFileType = sourcecode.swift; path = EKMessageContentView.swift; sourceTree = "<group>"; };
-		57D75EB7FDB1170BAF90B3DE3C6FFB52 /* EKRatingMessage.swift */ = {isa = PBXFileReference; includeInIndex = 1; lastKnownFileType = sourcecode.swift; path = EKRatingMessage.swift; sourceTree = "<group>"; };
+		57F7500B156C3DC303DD2FF0ABCFAA8E /* SwiftEntryKit.swift */ = {isa = PBXFileReference; includeInIndex = 1; lastKnownFileType = sourcecode.swift; name = SwiftEntryKit.swift; path = Source/SwiftEntryKit.swift; sourceTree = "<group>"; };
+		5800BFE6F30DE7D0F03EA57AC359E75C /* EKSimpleMessageView.swift */ = {isa = PBXFileReference; includeInIndex = 1; lastKnownFileType = sourcecode.swift; path = EKSimpleMessageView.swift; sourceTree = "<group>"; };
+		58A99A8C5A2E5F920AE4AC5BCABCB0B8 /* EKAttributes+FrameStyle.swift */ = {isa = PBXFileReference; includeInIndex = 1; lastKnownFileType = sourcecode.swift; path = "EKAttributes+FrameStyle.swift"; sourceTree = "<group>"; };
 		59690EA3A1981039478EAC87CB792E57 /* Expectation.swift */ = {isa = PBXFileReference; includeInIndex = 1; lastKnownFileType = sourcecode.swift; name = Expectation.swift; path = Sources/Nimble/Expectation.swift; sourceTree = "<group>"; };
 		59EB45229FFCC7C9FBF3C7DC7529F4E8 /* Nimble-dummy.m */ = {isa = PBXFileReference; includeInIndex = 1; lastKnownFileType = sourcecode.c.objc; path = "Nimble-dummy.m"; sourceTree = "<group>"; };
 		59EC7FCC431E9B686763C727DF7BE301 /* Quick.framework */ = {isa = PBXFileReference; explicitFileType = wrapper.framework; includeInIndex = 0; name = Quick.framework; path = Quick.framework; sourceTree = BUILT_PRODUCTS_DIR; };
-		5A9487FE5C9DE4989BB9C4DA268C4B20 /* EKAttributes+PositionConstraints.swift */ = {isa = PBXFileReference; includeInIndex = 1; lastKnownFileType = sourcecode.swift; path = "EKAttributes+PositionConstraints.swift"; sourceTree = "<group>"; };
 		5D9D7F138FCD5D775D3B809049B3E650 /* Nimble-umbrella.h */ = {isa = PBXFileReference; includeInIndex = 1; lastKnownFileType = sourcecode.c.h; path = "Nimble-umbrella.h"; sourceTree = "<group>"; };
 		5EECE0455F3293C8EAE556FEA9E2CE3A /* NSString+C99ExtendedIdentifier.swift */ = {isa = PBXFileReference; includeInIndex = 1; lastKnownFileType = sourcecode.swift; name = "NSString+C99ExtendedIdentifier.swift"; path = "Sources/Quick/NSString+C99ExtendedIdentifier.swift"; sourceTree = "<group>"; };
-		5F37CC9713D65FD2985FAE2A6FBC74E2 /* EKAttributes+BackgroundStyle.swift */ = {isa = PBXFileReference; includeInIndex = 1; lastKnownFileType = sourcecode.swift; path = "EKAttributes+BackgroundStyle.swift"; sourceTree = "<group>"; };
 		5FAB41EB406DB4E3DCE9FA51134E828D /* HooksPhase.swift */ = {isa = PBXFileReference; includeInIndex = 1; lastKnownFileType = sourcecode.swift; name = HooksPhase.swift; path = Sources/Quick/Hooks/HooksPhase.swift; sourceTree = "<group>"; };
 		60FC9CCA6BDA9D806DC5847C0CFEED46 /* NMBObjCMatcher.swift */ = {isa = PBXFileReference; includeInIndex = 1; lastKnownFileType = sourcecode.swift; name = NMBObjCMatcher.swift; path = Sources/Nimble/Adapters/NMBObjCMatcher.swift; sourceTree = "<group>"; };
+		6141CF5E4222594237B621EB01950160 /* EKNotificationMessage.swift */ = {isa = PBXFileReference; includeInIndex = 1; lastKnownFileType = sourcecode.swift; path = EKNotificationMessage.swift; sourceTree = "<group>"; };
 		625290997ED06052B3C84EB952B6444F /* Pods_SwiftEntryKitDemo.framework */ = {isa = PBXFileReference; explicitFileType = wrapper.framework; includeInIndex = 0; name = Pods_SwiftEntryKitDemo.framework; path = "Pods-SwiftEntryKitDemo.framework"; sourceTree = BUILT_PRODUCTS_DIR; };
-		6264614944A82C0E00E4813C792DE790 /* EKSimpleMessageView.swift */ = {isa = PBXFileReference; includeInIndex = 1; lastKnownFileType = sourcecode.swift; path = EKSimpleMessageView.swift; sourceTree = "<group>"; };
 		62B9C945D4DC8D288E8B162BFCE812CE /* Info.plist */ = {isa = PBXFileReference; includeInIndex = 1; lastKnownFileType = text.plist.xml; path = Info.plist; sourceTree = "<group>"; };
-		630716C35A389D95FADA96B96D5F6B74 /* EKAttributes+Count.swift */ = {isa = PBXFileReference; includeInIndex = 1; lastKnownFileType = sourcecode.swift; path = "EKAttributes+Count.swift"; sourceTree = "<group>"; };
-		6370E48423E8512EEA3E515EA674C566 /* SwiftEntryKit.modulemap */ = {isa = PBXFileReference; includeInIndex = 1; lastKnownFileType = sourcecode.module; path = SwiftEntryKit.modulemap; sourceTree = "<group>"; };
+		62FA93ADC4CAF3C5C6CC52FF134E3CF6 /* EKProperty.swift */ = {isa = PBXFileReference; includeInIndex = 1; lastKnownFileType = sourcecode.swift; path = EKProperty.swift; sourceTree = "<group>"; };
+		6327E3F162B360CDC842413B64F76548 /* EKRootViewController.swift */ = {isa = PBXFileReference; includeInIndex = 1; lastKnownFileType = sourcecode.swift; path = EKRootViewController.swift; sourceTree = "<group>"; };
 		6443CF24EC69782AD2212E90FB609037 /* Pods-SwiftEntryKitTests-acknowledgements.plist */ = {isa = PBXFileReference; includeInIndex = 1; lastKnownFileType = text.plist.xml; path = "Pods-SwiftEntryKitTests-acknowledgements.plist"; sourceTree = "<group>"; };
 		64AE527EC95E459452FAA91CD0A76736 /* BeIdenticalTo.swift */ = {isa = PBXFileReference; includeInIndex = 1; lastKnownFileType = sourcecode.swift; name = BeIdenticalTo.swift; path = Sources/Nimble/Matchers/BeIdenticalTo.swift; sourceTree = "<group>"; };
+		6601488BE90C895E86D814C4F949605A /* EKStyleView.swift */ = {isa = PBXFileReference; includeInIndex = 1; lastKnownFileType = sourcecode.swift; path = EKStyleView.swift; sourceTree = "<group>"; };
+		66355B97B2016B0D5CFD73D1AB6C6618 /* EKAttributes.swift */ = {isa = PBXFileReference; includeInIndex = 1; lastKnownFileType = sourcecode.swift; path = EKAttributes.swift; sourceTree = "<group>"; };
+		68D086B29F7620F997CEDEF2A0A4F47E /* EKProcessingNoteMessageView.swift */ = {isa = PBXFileReference; includeInIndex = 1; lastKnownFileType = sourcecode.swift; path = EKProcessingNoteMessageView.swift; sourceTree = "<group>"; };
 		68DA5B3803EEA1C63CEA5433F1B90413 /* Behavior.swift */ = {isa = PBXFileReference; includeInIndex = 1; lastKnownFileType = sourcecode.swift; name = Behavior.swift; path = Sources/Quick/Behavior.swift; sourceTree = "<group>"; };
+		6B1BBF577A0E780AD2DF5EF15F90B3C7 /* EKPopUpMessage.swift */ = {isa = PBXFileReference; includeInIndex = 1; lastKnownFileType = sourcecode.swift; path = EKPopUpMessage.swift; sourceTree = "<group>"; };
 		6B4B594B8E65233E39B7E1EFBB4C7094 /* Functional.swift */ = {isa = PBXFileReference; includeInIndex = 1; lastKnownFileType = sourcecode.swift; name = Functional.swift; path = Sources/Nimble/Utils/Functional.swift; sourceTree = "<group>"; };
 		6C6492856AB3A9C4B51741122FE6474C /* BeVoid.swift */ = {isa = PBXFileReference; includeInIndex = 1; lastKnownFileType = sourcecode.swift; name = BeVoid.swift; path = Sources/Nimble/Matchers/BeVoid.swift; sourceTree = "<group>"; };
 		6D200D0CC54B95A31DF07B4D6AFD0303 /* CwlDarwinDefinitions.swift */ = {isa = PBXFileReference; includeInIndex = 1; lastKnownFileType = sourcecode.swift; name = CwlDarwinDefinitions.swift; path = Carthage/Checkouts/CwlPreconditionTesting/Sources/CwlPreconditionTesting/CwlDarwinDefinitions.swift; sourceTree = "<group>"; };
 		6D3DA510B02528C1D89DA7D7E4CCAFC7 /* NMBExceptionCapture.h */ = {isa = PBXFileReference; includeInIndex = 1; lastKnownFileType = sourcecode.c.h; name = NMBExceptionCapture.h; path = Sources/NimbleObjectiveC/NMBExceptionCapture.h; sourceTree = "<group>"; };
 		6D3EAD216388C36C4BE06782775864AD /* Info.plist */ = {isa = PBXFileReference; includeInIndex = 1; lastKnownFileType = text.plist.xml; path = Info.plist; sourceTree = "<group>"; };
-		6EA3C13ADFFDFFA0AC647A4A60D97957 /* EKPopUpMessage.swift */ = {isa = PBXFileReference; includeInIndex = 1; lastKnownFileType = sourcecode.swift; path = EKPopUpMessage.swift; sourceTree = "<group>"; };
 		6F5C2C6658B7B6E5E5E11171DB9B7F4C /* ToSucceed.swift */ = {isa = PBXFileReference; includeInIndex = 1; lastKnownFileType = sourcecode.swift; name = ToSucceed.swift; path = Sources/Nimble/Matchers/ToSucceed.swift; sourceTree = "<group>"; };
 		7086396C99677D81E71A102419E698A4 /* Errors.swift */ = {isa = PBXFileReference; includeInIndex = 1; lastKnownFileType = sourcecode.swift; name = Errors.swift; path = Sources/Nimble/Utils/Errors.swift; sourceTree = "<group>"; };
 		7119AB9E8663169192078706EAE50C87 /* SuiteHooks.swift */ = {isa = PBXFileReference; includeInIndex = 1; lastKnownFileType = sourcecode.swift; name = SuiteHooks.swift; path = Sources/Quick/Hooks/SuiteHooks.swift; sourceTree = "<group>"; };
->>>>>>> 5becd271
 		73547B9621B5D7549E4944D16DDD2C75 /* Pods-SwiftEntryKitDemo-frameworks.sh */ = {isa = PBXFileReference; includeInIndex = 1; lastKnownFileType = text.script.sh; path = "Pods-SwiftEntryKitDemo-frameworks.sh"; sourceTree = "<group>"; };
 		74CF4CD2A57BB4B4735BEAA267A398F7 /* Info.plist */ = {isa = PBXFileReference; includeInIndex = 1; lastKnownFileType = text.plist.xml; path = Info.plist; sourceTree = "<group>"; };
 		75DBC38BAED9EDA00BC585BF514408E2 /* Foundation.framework */ = {isa = PBXFileReference; lastKnownFileType = wrapper.framework; name = Foundation.framework; path = Platforms/iPhoneOS.platform/Developer/SDKs/iPhoneOS11.3.sdk/System/Library/Frameworks/Foundation.framework; sourceTree = DEVELOPER_DIR; };
-<<<<<<< HEAD
-		77F948895E05B0F01BE5BA99DDEE1004 /* MatchError.swift */ = {isa = PBXFileReference; includeInIndex = 1; lastKnownFileType = sourcecode.swift; name = MatchError.swift; path = Sources/Nimble/Matchers/MatchError.swift; sourceTree = "<group>"; };
-		78A093A797AFE3CCF244E2E5643B171C /* Pods-SwiftEntryKitTests-frameworks.sh */ = {isa = PBXFileReference; includeInIndex = 1; lastKnownFileType = text.script.sh; path = "Pods-SwiftEntryKitTests-frameworks.sh"; sourceTree = "<group>"; };
-		79B5AFB3988229EC959B478BC0EB307E /* Nimble.framework */ = {isa = PBXFileReference; explicitFileType = wrapper.framework; includeInIndex = 0; name = Nimble.framework; path = Nimble.framework; sourceTree = BUILT_PRODUCTS_DIR; };
-		7AB7C3F26855960F542A695590626B13 /* Expectation.swift */ = {isa = PBXFileReference; includeInIndex = 1; lastKnownFileType = sourcecode.swift; name = Expectation.swift; path = Sources/Nimble/Expectation.swift; sourceTree = "<group>"; };
-		7BB132D2C2118C085B3723D6E19D0156 /* EKXStatusBarMessageView.swift */ = {isa = PBXFileReference; includeInIndex = 1; lastKnownFileType = sourcecode.swift; path = EKXStatusBarMessageView.swift; sourceTree = "<group>"; };
-		7BED87B25121C3D67894195454A487BA /* UIView+QLContentWrap.swift */ = {isa = PBXFileReference; includeInIndex = 1; lastKnownFileType = sourcecode.swift; name = "UIView+QLContentWrap.swift"; path = "QuickLayout/UIView+QLContentWrap.swift"; sourceTree = "<group>"; };
-		7C060384FED286E674690DEB3F672265 /* EKAttributes+PopBehavior.swift */ = {isa = PBXFileReference; includeInIndex = 1; lastKnownFileType = sourcecode.swift; path = "EKAttributes+PopBehavior.swift"; sourceTree = "<group>"; };
-		7D1E13654642EA5DF75DA51E9E13DB47 /* EKRatingMessageView.swift */ = {isa = PBXFileReference; includeInIndex = 1; lastKnownFileType = sourcecode.swift; path = EKRatingMessageView.swift; sourceTree = "<group>"; };
-		7D5A4729262B9EA852B709BB80AC6D6C /* EKPopUpMessageView.swift */ = {isa = PBXFileReference; includeInIndex = 1; lastKnownFileType = sourcecode.swift; path = EKPopUpMessageView.swift; sourceTree = "<group>"; };
-		7F3BAAB7F0B429B72AEBE076021D02DA /* EKAlertMessage.swift */ = {isa = PBXFileReference; includeInIndex = 1; lastKnownFileType = sourcecode.swift; path = EKAlertMessage.swift; sourceTree = "<group>"; };
-		7F5560E570FE9373A8188FA09D7ADBC6 /* Quick.xcconfig */ = {isa = PBXFileReference; includeInIndex = 1; lastKnownFileType = text.xcconfig; path = Quick.xcconfig; sourceTree = "<group>"; };
-		7FAE8407C5BFB111EE2EE80B9DD3C3FD /* HooksPhase.swift */ = {isa = PBXFileReference; includeInIndex = 1; lastKnownFileType = sourcecode.swift; name = HooksPhase.swift; path = Sources/Quick/Hooks/HooksPhase.swift; sourceTree = "<group>"; };
-		7FF36BC32AF09B376293AA49F60A5D9B /* EKAttributes+Animation.swift */ = {isa = PBXFileReference; includeInIndex = 1; lastKnownFileType = sourcecode.swift; path = "EKAttributes+Animation.swift"; sourceTree = "<group>"; };
-		803603DF61F3A2BACB630F61BC8B863F /* EKAlertMessageView.swift */ = {isa = PBXFileReference; includeInIndex = 1; lastKnownFileType = sourcecode.swift; path = EKAlertMessageView.swift; sourceTree = "<group>"; };
-		804A7AAAD5639928281D9C606C04B418 /* QCKDSL.m */ = {isa = PBXFileReference; includeInIndex = 1; lastKnownFileType = sourcecode.c.objc; name = QCKDSL.m; path = Sources/QuickObjectiveC/DSL/QCKDSL.m; sourceTree = "<group>"; };
-		83317FC72B994B27DD8DB4FDFCD319B9 /* BeLogical.swift */ = {isa = PBXFileReference; includeInIndex = 1; lastKnownFileType = sourcecode.swift; name = BeLogical.swift; path = Sources/Nimble/Matchers/BeLogical.swift; sourceTree = "<group>"; };
-		837FD950F261795777166DCF70A54B34 /* QLCompatibility.swift */ = {isa = PBXFileReference; includeInIndex = 1; lastKnownFileType = sourcecode.swift; name = QLCompatibility.swift; path = QuickLayout/QLCompatibility.swift; sourceTree = "<group>"; };
-		84ACE5EC6A1DD19AAC20BE9357E480C0 /* HaveCount.swift */ = {isa = PBXFileReference; includeInIndex = 1; lastKnownFileType = sourcecode.swift; name = HaveCount.swift; path = Sources/Nimble/Matchers/HaveCount.swift; sourceTree = "<group>"; };
-		852AD6CFAE2D03D65D15BC75DF1425FD /* NMBStringify.m */ = {isa = PBXFileReference; includeInIndex = 1; lastKnownFileType = sourcecode.c.objc; name = NMBStringify.m; path = Sources/NimbleObjectiveC/NMBStringify.m; sourceTree = "<group>"; };
-		8878F11416ACA623E8DC8BF25069E078 /* SwiftEntryKit.xcconfig */ = {isa = PBXFileReference; includeInIndex = 1; lastKnownFileType = text.xcconfig; path = SwiftEntryKit.xcconfig; sourceTree = "<group>"; };
-		8BB477CEAB7DB613F9283336172E9F9C /* Nimble.h */ = {isa = PBXFileReference; includeInIndex = 1; lastKnownFileType = sourcecode.c.h; name = Nimble.h; path = Sources/Nimble/Nimble.h; sourceTree = "<group>"; };
-		8E6348A548F13BD20C7264193F0C30E5 /* Pods-SwiftEntryKitDemo-acknowledgements.plist */ = {isa = PBXFileReference; includeInIndex = 1; lastKnownFileType = text.plist.xml; path = "Pods-SwiftEntryKitDemo-acknowledgements.plist"; sourceTree = "<group>"; };
-		902EE172371F80CF3CF6AD6200F65FC8 /* CwlCatchException.h */ = {isa = PBXFileReference; includeInIndex = 1; lastKnownFileType = sourcecode.c.h; name = CwlCatchException.h; path = Sources/Lib/CwlPreconditionTesting/CwlCatchExceptionSupport/include/CwlCatchException.h; sourceTree = "<group>"; };
-		9179050B7E2CA8F30BC83A6EA73E7CA0 /* NimbleEnvironment.swift */ = {isa = PBXFileReference; includeInIndex = 1; lastKnownFileType = sourcecode.swift; name = NimbleEnvironment.swift; path = Sources/Nimble/Adapters/NimbleEnvironment.swift; sourceTree = "<group>"; };
-		91F299BFCC4F6CD5DCB3A6E0FA6AC9AB /* EKRatingMessage.swift */ = {isa = PBXFileReference; includeInIndex = 1; lastKnownFileType = sourcecode.swift; path = EKRatingMessage.swift; sourceTree = "<group>"; };
-		93A4A3777CF96A4AAC1D13BA6DCCEA73 /* Podfile */ = {isa = PBXFileReference; explicitFileType = text.script.ruby; includeInIndex = 1; lastKnownFileType = text; name = Podfile; path = ../Podfile; sourceTree = SOURCE_ROOT; xcLanguageSpecificationIdentifier = xcode.lang.ruby; };
-		950D8A93F594E8B5AFFE496E14D8FC1D /* EKNoteMessageView.swift */ = {isa = PBXFileReference; includeInIndex = 1; lastKnownFileType = sourcecode.swift; path = EKNoteMessageView.swift; sourceTree = "<group>"; };
-		96C45E9CF21394CB1263772842A9567E /* Stringers.swift */ = {isa = PBXFileReference; includeInIndex = 1; lastKnownFileType = sourcecode.swift; name = Stringers.swift; path = Sources/Nimble/Utils/Stringers.swift; sourceTree = "<group>"; };
-		97AD1910B674AFD4CC8124F616222E3C /* NSBundle+CurrentTestBundle.swift */ = {isa = PBXFileReference; includeInIndex = 1; lastKnownFileType = sourcecode.swift; name = "NSBundle+CurrentTestBundle.swift"; path = "Sources/Quick/NSBundle+CurrentTestBundle.swift"; sourceTree = "<group>"; };
-		982ADAF1C6776AA5884030A13A46713B /* CwlDarwinDefinitions.swift */ = {isa = PBXFileReference; includeInIndex = 1; lastKnownFileType = sourcecode.swift; name = CwlDarwinDefinitions.swift; path = Sources/Lib/CwlPreconditionTesting/CwlPreconditionTesting/CwlDarwinDefinitions.swift; sourceTree = "<group>"; };
-		9847F4B7B4542AA4A60E39F80CD46B18 /* QuickLayout.framework */ = {isa = PBXFileReference; explicitFileType = wrapper.framework; includeInIndex = 0; path = QuickLayout.framework; sourceTree = BUILT_PRODUCTS_DIR; };
-		984A45817E9F74678BAB827EB67CE4A9 /* Expression.swift */ = {isa = PBXFileReference; includeInIndex = 1; lastKnownFileType = sourcecode.swift; name = Expression.swift; path = Sources/Nimble/Expression.swift; sourceTree = "<group>"; };
-		9D61476D9FB8874BA652E3FB65E49FBB /* SwiftEntryKit-prefix.pch */ = {isa = PBXFileReference; includeInIndex = 1; lastKnownFileType = sourcecode.c.h; path = "SwiftEntryKit-prefix.pch"; sourceTree = "<group>"; };
-		9E33E38F79522B7C2C0DD35F0476257D /* BeVoid.swift */ = {isa = PBXFileReference; includeInIndex = 1; lastKnownFileType = sourcecode.swift; name = BeVoid.swift; path = Sources/Nimble/Matchers/BeVoid.swift; sourceTree = "<group>"; };
-		9E834A16791751C606A5D9B1A3922F37 /* EKBackgroundView.swift */ = {isa = PBXFileReference; includeInIndex = 1; lastKnownFileType = sourcecode.swift; path = EKBackgroundView.swift; sourceTree = "<group>"; };
-		A12DBC0FAAC47B0A8BDE5F8832CA1F76 /* EKMessageContentView.swift */ = {isa = PBXFileReference; includeInIndex = 1; lastKnownFileType = sourcecode.swift; path = EKMessageContentView.swift; sourceTree = "<group>"; };
-		A23EFA931C54ADED90C8073BFAFE8BEB /* DSL.swift */ = {isa = PBXFileReference; includeInIndex = 1; lastKnownFileType = sourcecode.swift; name = DSL.swift; path = Sources/Quick/DSL/DSL.swift; sourceTree = "<group>"; };
-		A32BC64B4637CD500F1E0C76DE4242C6 /* AsyncMatcherWrapper.swift */ = {isa = PBXFileReference; includeInIndex = 1; lastKnownFileType = sourcecode.swift; name = AsyncMatcherWrapper.swift; path = Sources/Nimble/Matchers/AsyncMatcherWrapper.swift; sourceTree = "<group>"; };
-		A3E1025B2C1C0D30855739DF7BEBB22D /* Quick-prefix.pch */ = {isa = PBXFileReference; includeInIndex = 1; lastKnownFileType = sourcecode.c.h; path = "Quick-prefix.pch"; sourceTree = "<group>"; };
-		A495023FC50AC237487923BCE5FBC95F /* EKContentView.swift */ = {isa = PBXFileReference; includeInIndex = 1; lastKnownFileType = sourcecode.swift; path = EKContentView.swift; sourceTree = "<group>"; };
-		A516A2659B2F9DA2BF7B7C03B8B8DA4A /* UIView+QuickLayout.swift */ = {isa = PBXFileReference; includeInIndex = 1; lastKnownFileType = sourcecode.swift; name = "UIView+QuickLayout.swift"; path = "QuickLayout/UIView+QuickLayout.swift"; sourceTree = "<group>"; };
-		A6521948F6B81B36CAD39071909FA764 /* CwlMachBadInstructionHandler.m */ = {isa = PBXFileReference; includeInIndex = 1; lastKnownFileType = sourcecode.c.objc; name = CwlMachBadInstructionHandler.m; path = Sources/Lib/CwlPreconditionTesting/CwlMachBadInstructionHandler/CwlMachBadInstructionHandler.m; sourceTree = "<group>"; };
-		A6A004DC59146EDFBF4BE2D22877B433 /* Example.swift */ = {isa = PBXFileReference; includeInIndex = 1; lastKnownFileType = sourcecode.swift; name = Example.swift; path = Sources/Quick/Example.swift; sourceTree = "<group>"; };
-		A79651257E0161DAD7CED55E19C5EAC5 /* Info.plist */ = {isa = PBXFileReference; includeInIndex = 1; lastKnownFileType = text.plist.xml; path = Info.plist; sourceTree = "<group>"; };
-		A870D4D0BA3B479510BAEB0CA3FABFEB /* CwlCatchException.m */ = {isa = PBXFileReference; includeInIndex = 1; lastKnownFileType = sourcecode.c.objc; name = CwlCatchException.m; path = Sources/Lib/CwlPreconditionTesting/CwlCatchExceptionSupport/CwlCatchException.m; sourceTree = "<group>"; };
-		A89649B30427B6C3CFB7686382B037A7 /* UIApplication+EKAppearance.swift */ = {isa = PBXFileReference; includeInIndex = 1; lastKnownFileType = sourcecode.swift; path = "UIApplication+EKAppearance.swift"; sourceTree = "<group>"; };
-		AA314DE45ABA2BA7F14D24700FF97FF3 /* ToSucceed.swift */ = {isa = PBXFileReference; includeInIndex = 1; lastKnownFileType = sourcecode.swift; name = ToSucceed.swift; path = Sources/Nimble/Matchers/ToSucceed.swift; sourceTree = "<group>"; };
-		AAB4C790BFC282BF68AADBE6C05E1B78 /* Closures.swift */ = {isa = PBXFileReference; includeInIndex = 1; lastKnownFileType = sourcecode.swift; name = Closures.swift; path = Sources/Quick/Hooks/Closures.swift; sourceTree = "<group>"; };
-		AAD5E3C82238FC9C28A9B95C0FAF7D89 /* EKWindowProvider.swift */ = {isa = PBXFileReference; includeInIndex = 1; lastKnownFileType = sourcecode.swift; path = EKWindowProvider.swift; sourceTree = "<group>"; };
-		AFF0A6565B771EEB6B8AE70E536EE586 /* EKAttributes+Shadow.swift */ = {isa = PBXFileReference; includeInIndex = 1; lastKnownFileType = sourcecode.swift; path = "EKAttributes+Shadow.swift"; sourceTree = "<group>"; };
-		B101EED5028EB0FCC3819994E8B0DB3D /* EKAttributes+Duration.swift */ = {isa = PBXFileReference; includeInIndex = 1; lastKnownFileType = sourcecode.swift; path = "EKAttributes+Duration.swift"; sourceTree = "<group>"; };
-		B3EF193252BDBA7CA2F0464A872072E5 /* EKAttributes+Position.swift */ = {isa = PBXFileReference; includeInIndex = 1; lastKnownFileType = sourcecode.swift; path = "EKAttributes+Position.swift"; sourceTree = "<group>"; };
-		B40528DA9F2B2BC0329B15828B720F7B /* CwlBadInstructionException.swift */ = {isa = PBXFileReference; includeInIndex = 1; lastKnownFileType = sourcecode.swift; name = CwlBadInstructionException.swift; path = Sources/Lib/CwlPreconditionTesting/CwlPreconditionTesting/CwlBadInstructionException.swift; sourceTree = "<group>"; };
-		B4B8E92D275652975F5651960151A5AA /* Match.swift */ = {isa = PBXFileReference; includeInIndex = 1; lastKnownFileType = sourcecode.swift; name = Match.swift; path = Sources/Nimble/Matchers/Match.swift; sourceTree = "<group>"; };
-		B87A04440F5F778D80897CB1C3BC8674 /* EKFormMessageView.swift */ = {isa = PBXFileReference; includeInIndex = 1; lastKnownFileType = sourcecode.swift; path = EKFormMessageView.swift; sourceTree = "<group>"; };
-		BD630196CA9A4E097EF80F0E92BA8089 /* EKRatingSymbolsContainerView.swift */ = {isa = PBXFileReference; includeInIndex = 1; lastKnownFileType = sourcecode.swift; path = EKRatingSymbolsContainerView.swift; sourceTree = "<group>"; };
-		BD91ABCB1620F45943A4A62CD5AC5EAC /* XCTestObservationCenter+Register.m */ = {isa = PBXFileReference; includeInIndex = 1; lastKnownFileType = sourcecode.c.objc; name = "XCTestObservationCenter+Register.m"; path = "Sources/NimbleObjectiveC/XCTestObservationCenter+Register.m"; sourceTree = "<group>"; };
-		BFACD7437FB6A28C5808E8988B34AD20 /* CwlPreconditionTesting.h */ = {isa = PBXFileReference; includeInIndex = 1; lastKnownFileType = sourcecode.c.h; name = CwlPreconditionTesting.h; path = Sources/Lib/CwlPreconditionTesting/CwlPreconditionTesting/Mach/CwlPreconditionTesting.h; sourceTree = "<group>"; };
-		C0E9AF19785341DA403C3DF8C6F3D93E /* Info.plist */ = {isa = PBXFileReference; includeInIndex = 1; lastKnownFileType = text.plist.xml; path = Info.plist; sourceTree = "<group>"; };
-		C1123EAF3D854B6263A9EA1C3CE9304C /* World.swift */ = {isa = PBXFileReference; includeInIndex = 1; lastKnownFileType = sourcecode.swift; name = World.swift; path = Sources/Quick/World.swift; sourceTree = "<group>"; };
-		C12D845019DB0061F327B10EFD2EC56C /* BeLessThanOrEqual.swift */ = {isa = PBXFileReference; includeInIndex = 1; lastKnownFileType = sourcecode.swift; name = BeLessThanOrEqual.swift; path = Sources/Nimble/Matchers/BeLessThanOrEqual.swift; sourceTree = "<group>"; };
-		C173D72253301753CDD039486366AE39 /* EKAttributes+StatusBar.swift */ = {isa = PBXFileReference; includeInIndex = 1; lastKnownFileType = sourcecode.swift; path = "EKAttributes+StatusBar.swift"; sourceTree = "<group>"; };
-		C234AA46724B084CE3C047CB4D3A824A /* PostNotification.swift */ = {isa = PBXFileReference; includeInIndex = 1; lastKnownFileType = sourcecode.swift; name = PostNotification.swift; path = Sources/Nimble/Matchers/PostNotification.swift; sourceTree = "<group>"; };
-		C27C88721D3831ACC935B6CCEE359CD2 /* Pods-SwiftEntryKitTests-dummy.m */ = {isa = PBXFileReference; includeInIndex = 1; lastKnownFileType = sourcecode.c.objc; path = "Pods-SwiftEntryKitTests-dummy.m"; sourceTree = "<group>"; };
-		C571EBAF008DF2FFA25D14DF89CFD835 /* EKAttributes+HapticFeedback.swift */ = {isa = PBXFileReference; includeInIndex = 1; lastKnownFileType = sourcecode.swift; path = "EKAttributes+HapticFeedback.swift"; sourceTree = "<group>"; };
-		C5C90BB1E37883294E78F6F909EAD358 /* AssertionRecorder.swift */ = {isa = PBXFileReference; includeInIndex = 1; lastKnownFileType = sourcecode.swift; name = AssertionRecorder.swift; path = Sources/Nimble/Adapters/AssertionRecorder.swift; sourceTree = "<group>"; };
-=======
-		76E7E183F81EF43F6BF44FA610382584 /* EKNotificationMessageView.swift */ = {isa = PBXFileReference; includeInIndex = 1; lastKnownFileType = sourcecode.swift; path = EKNotificationMessageView.swift; sourceTree = "<group>"; };
 		77AA52CDA8DAA28EF3F3BE815BE0B665 /* SatisfyAnyOf.swift */ = {isa = PBXFileReference; includeInIndex = 1; lastKnownFileType = sourcecode.swift; name = SatisfyAnyOf.swift; path = Sources/Nimble/Matchers/SatisfyAnyOf.swift; sourceTree = "<group>"; };
 		78A093A797AFE3CCF244E2E5643B171C /* Pods-SwiftEntryKitTests-frameworks.sh */ = {isa = PBXFileReference; includeInIndex = 1; lastKnownFileType = text.script.sh; path = "Pods-SwiftEntryKitTests-frameworks.sh"; sourceTree = "<group>"; };
 		79B5AFB3988229EC959B478BC0EB307E /* Nimble.framework */ = {isa = PBXFileReference; explicitFileType = wrapper.framework; includeInIndex = 0; name = Nimble.framework; path = Nimble.framework; sourceTree = BUILT_PRODUCTS_DIR; };
 		7A730D06503A084DA76BE672DBD7BCC4 /* BeLogical.swift */ = {isa = PBXFileReference; includeInIndex = 1; lastKnownFileType = sourcecode.swift; name = BeLogical.swift; path = Sources/Nimble/Matchers/BeLogical.swift; sourceTree = "<group>"; };
-		7C19CD3B23F9BF33F732FBF98FC141E1 /* GradientView.swift */ = {isa = PBXFileReference; includeInIndex = 1; lastKnownFileType = sourcecode.swift; path = GradientView.swift; sourceTree = "<group>"; };
+		7BB132D2C2118C085B3723D6E19D0156 /* EKXStatusBarMessageView.swift */ = {isa = PBXFileReference; includeInIndex = 1; lastKnownFileType = sourcecode.swift; path = EKXStatusBarMessageView.swift; sourceTree = "<group>"; };
+		7C060384FED286E674690DEB3F672265 /* EKAttributes+PopBehavior.swift */ = {isa = PBXFileReference; includeInIndex = 1; lastKnownFileType = sourcecode.swift; path = "EKAttributes+PopBehavior.swift"; sourceTree = "<group>"; };
+		7D1E13654642EA5DF75DA51E9E13DB47 /* EKRatingMessageView.swift */ = {isa = PBXFileReference; includeInIndex = 1; lastKnownFileType = sourcecode.swift; path = EKRatingMessageView.swift; sourceTree = "<group>"; };
+		7D5A4729262B9EA852B709BB80AC6D6C /* EKPopUpMessageView.swift */ = {isa = PBXFileReference; includeInIndex = 1; lastKnownFileType = sourcecode.swift; path = EKPopUpMessageView.swift; sourceTree = "<group>"; };
 		7E1F25B5FC6A548741679791AB2ECA3D /* Predicate.swift */ = {isa = PBXFileReference; includeInIndex = 1; lastKnownFileType = sourcecode.swift; name = Predicate.swift; path = Sources/Nimble/Matchers/Predicate.swift; sourceTree = "<group>"; };
-		7EAEE53D89D0384D990EC78D5B12E20D /* EKAccessoryNoteMessageView.swift */ = {isa = PBXFileReference; includeInIndex = 1; lastKnownFileType = sourcecode.swift; path = EKAccessoryNoteMessageView.swift; sourceTree = "<group>"; };
-		7EEEB6596BD0CEACBF82818CF02D6A0C /* EKAttributes+Animation.swift */ = {isa = PBXFileReference; includeInIndex = 1; lastKnownFileType = sourcecode.swift; path = "EKAttributes+Animation.swift"; sourceTree = "<group>"; };
 		7F109221E05BFE46055972B0E6229380 /* SatisfyAllOf.swift */ = {isa = PBXFileReference; includeInIndex = 1; lastKnownFileType = sourcecode.swift; name = SatisfyAllOf.swift; path = Sources/Nimble/Matchers/SatisfyAllOf.swift; sourceTree = "<group>"; };
+		7F3BAAB7F0B429B72AEBE076021D02DA /* EKAlertMessage.swift */ = {isa = PBXFileReference; includeInIndex = 1; lastKnownFileType = sourcecode.swift; path = EKAlertMessage.swift; sourceTree = "<group>"; };
 		7FE5D4AC70D6D444D761B3B6C14FD33C /* BeEmpty.swift */ = {isa = PBXFileReference; includeInIndex = 1; lastKnownFileType = sourcecode.swift; name = BeEmpty.swift; path = Sources/Nimble/Matchers/BeEmpty.swift; sourceTree = "<group>"; };
-		806D6C0720437FDDD375E1118E9610AC /* EKContentView.swift */ = {isa = PBXFileReference; includeInIndex = 1; lastKnownFileType = sourcecode.swift; path = EKContentView.swift; sourceTree = "<group>"; };
+		7FF36BC32AF09B376293AA49F60A5D9B /* EKAttributes+Animation.swift */ = {isa = PBXFileReference; includeInIndex = 1; lastKnownFileType = sourcecode.swift; path = "EKAttributes+Animation.swift"; sourceTree = "<group>"; };
+		803603DF61F3A2BACB630F61BC8B863F /* EKAlertMessageView.swift */ = {isa = PBXFileReference; includeInIndex = 1; lastKnownFileType = sourcecode.swift; path = EKAlertMessageView.swift; sourceTree = "<group>"; };
 		814764B66462F927374F5A50F1F5412E /* AssertionDispatcher.swift */ = {isa = PBXFileReference; includeInIndex = 1; lastKnownFileType = sourcecode.swift; name = AssertionDispatcher.swift; path = Sources/Nimble/Adapters/AssertionDispatcher.swift; sourceTree = "<group>"; };
 		815734819A1D5302C59FB1B1CF56661E /* mach_excServer.h */ = {isa = PBXFileReference; includeInIndex = 1; lastKnownFileType = sourcecode.c.h; name = mach_excServer.h; path = Carthage/Checkouts/CwlPreconditionTesting/Sources/CwlMachBadInstructionHandler/mach_excServer.h; sourceTree = "<group>"; };
 		81862AF3AF6E928A13B90BD557CF6D66 /* AssertionRecorder.swift */ = {isa = PBXFileReference; includeInIndex = 1; lastKnownFileType = sourcecode.swift; name = AssertionRecorder.swift; path = Sources/Nimble/Adapters/AssertionRecorder.swift; sourceTree = "<group>"; };
 		84C67F6D1585BBD3EE4A2923356F0B4C /* NMBExpectation.swift */ = {isa = PBXFileReference; includeInIndex = 1; lastKnownFileType = sourcecode.swift; name = NMBExpectation.swift; path = Sources/Nimble/Adapters/NMBExpectation.swift; sourceTree = "<group>"; };
-		855ABA8D353E6AA1010D0DFFD349C1CC /* UIView+Utils.swift */ = {isa = PBXFileReference; includeInIndex = 1; lastKnownFileType = sourcecode.swift; path = "UIView+Utils.swift"; sourceTree = "<group>"; };
 		85B793220C3E1DD1BAA18CDABDFC5881 /* Expression.swift */ = {isa = PBXFileReference; includeInIndex = 1; lastKnownFileType = sourcecode.swift; name = Expression.swift; path = Sources/Nimble/Expression.swift; sourceTree = "<group>"; };
 		87C3757F823F7D08E06EAB55D4B9E858 /* NimbleXCTestHandler.swift */ = {isa = PBXFileReference; includeInIndex = 1; lastKnownFileType = sourcecode.swift; name = NimbleXCTestHandler.swift; path = Sources/Nimble/Adapters/NimbleXCTestHandler.swift; sourceTree = "<group>"; };
+		8878F11416ACA623E8DC8BF25069E078 /* SwiftEntryKit.xcconfig */ = {isa = PBXFileReference; includeInIndex = 1; lastKnownFileType = text.xcconfig; path = SwiftEntryKit.xcconfig; sourceTree = "<group>"; };
 		8B23ED22727AD6B7C003275EF92F0205 /* Info.plist */ = {isa = PBXFileReference; includeInIndex = 1; lastKnownFileType = text.plist.xml; path = Info.plist; sourceTree = "<group>"; };
 		8B258D7D066EC2AF8AFD732C8B019FEA /* QLCompatibility.swift */ = {isa = PBXFileReference; includeInIndex = 1; lastKnownFileType = sourcecode.swift; name = QLCompatibility.swift; path = QuickLayout/QLCompatibility.swift; sourceTree = "<group>"; };
 		8BA952CCD8AA8549ED2C85418AA3CB24 /* QuickSpecBase.m */ = {isa = PBXFileReference; includeInIndex = 1; lastKnownFileType = sourcecode.c.objc; name = QuickSpecBase.m; path = Sources/QuickSpecBase/QuickSpecBase.m; sourceTree = "<group>"; };
@@ -731,7 +368,9 @@
 		8E6348A548F13BD20C7264193F0C30E5 /* Pods-SwiftEntryKitDemo-acknowledgements.plist */ = {isa = PBXFileReference; includeInIndex = 1; lastKnownFileType = text.plist.xml; path = "Pods-SwiftEntryKitDemo-acknowledgements.plist"; sourceTree = "<group>"; };
 		8FEF04587FB34DE64D4857601E1AAF16 /* ErrorUtility.swift */ = {isa = PBXFileReference; includeInIndex = 1; lastKnownFileType = sourcecode.swift; name = ErrorUtility.swift; path = Sources/Quick/ErrorUtility.swift; sourceTree = "<group>"; };
 		91C75E8F143B471096BCD578790C9683 /* World.swift */ = {isa = PBXFileReference; includeInIndex = 1; lastKnownFileType = sourcecode.swift; name = World.swift; path = Sources/Quick/World.swift; sourceTree = "<group>"; };
+		91F299BFCC4F6CD5DCB3A6E0FA6AC9AB /* EKRatingMessage.swift */ = {isa = PBXFileReference; includeInIndex = 1; lastKnownFileType = sourcecode.swift; path = EKRatingMessage.swift; sourceTree = "<group>"; };
 		93A4A3777CF96A4AAC1D13BA6DCCEA73 /* Podfile */ = {isa = PBXFileReference; explicitFileType = text.script.ruby; includeInIndex = 1; lastKnownFileType = text; name = Podfile; path = ../Podfile; sourceTree = SOURCE_ROOT; xcLanguageSpecificationIdentifier = xcode.lang.ruby; };
+		950D8A93F594E8B5AFFE496E14D8FC1D /* EKNoteMessageView.swift */ = {isa = PBXFileReference; includeInIndex = 1; lastKnownFileType = sourcecode.swift; path = EKNoteMessageView.swift; sourceTree = "<group>"; };
 		970304BBC81748390CC99990DE04CE76 /* SourceLocation.swift */ = {isa = PBXFileReference; includeInIndex = 1; lastKnownFileType = sourcecode.swift; name = SourceLocation.swift; path = Sources/Nimble/Utils/SourceLocation.swift; sourceTree = "<group>"; };
 		973F0CD33D5822F272123FE72B8D9178 /* XCTestObservationCenter+Register.m */ = {isa = PBXFileReference; includeInIndex = 1; lastKnownFileType = sourcecode.c.objc; name = "XCTestObservationCenter+Register.m"; path = "Sources/NimbleObjectiveC/XCTestObservationCenter+Register.m"; sourceTree = "<group>"; };
 		97CEE3DC75EE939A20B3460147CEC9CE /* AdapterProtocols.swift */ = {isa = PBXFileReference; includeInIndex = 1; lastKnownFileType = sourcecode.swift; name = AdapterProtocols.swift; path = Sources/Nimble/Adapters/AdapterProtocols.swift; sourceTree = "<group>"; };
@@ -739,88 +378,60 @@
 		9D21395CBD6B42E14EDDDCCBFA149313 /* Filter.swift */ = {isa = PBXFileReference; includeInIndex = 1; lastKnownFileType = sourcecode.swift; name = Filter.swift; path = Sources/Quick/Filter.swift; sourceTree = "<group>"; };
 		9D230CBC7594D6B0AD3ADF3D98B51498 /* CwlCatchBadInstruction.swift */ = {isa = PBXFileReference; includeInIndex = 1; lastKnownFileType = sourcecode.swift; name = CwlCatchBadInstruction.swift; path = Carthage/Checkouts/CwlPreconditionTesting/Sources/CwlPreconditionTesting/CwlCatchBadInstruction.swift; sourceTree = "<group>"; };
 		9D526C9128468C6FA0373779AC52DB32 /* Quick.modulemap */ = {isa = PBXFileReference; includeInIndex = 1; lastKnownFileType = sourcecode.module; path = Quick.modulemap; sourceTree = "<group>"; };
+		9D61476D9FB8874BA652E3FB65E49FBB /* SwiftEntryKit-prefix.pch */ = {isa = PBXFileReference; includeInIndex = 1; lastKnownFileType = sourcecode.c.h; path = "SwiftEntryKit-prefix.pch"; sourceTree = "<group>"; };
+		9E834A16791751C606A5D9B1A3922F37 /* EKBackgroundView.swift */ = {isa = PBXFileReference; includeInIndex = 1; lastKnownFileType = sourcecode.swift; path = EKBackgroundView.swift; sourceTree = "<group>"; };
+		A12DBC0FAAC47B0A8BDE5F8832CA1F76 /* EKMessageContentView.swift */ = {isa = PBXFileReference; includeInIndex = 1; lastKnownFileType = sourcecode.swift; path = EKMessageContentView.swift; sourceTree = "<group>"; };
 		A1B7DFC4A272B2CA3B1AE401C40662AF /* CwlCatchException.swift */ = {isa = PBXFileReference; includeInIndex = 1; lastKnownFileType = sourcecode.swift; name = CwlCatchException.swift; path = Carthage/Checkouts/CwlCatchException/Sources/CwlCatchException/CwlCatchException.swift; sourceTree = "<group>"; };
-		A38AADB07C8BADD6AB153005F40D6CB1 /* EKNoteMessageView.swift */ = {isa = PBXFileReference; includeInIndex = 1; lastKnownFileType = sourcecode.swift; path = EKNoteMessageView.swift; sourceTree = "<group>"; };
-		A3CBF04EA29787AC20D61BEABE76EDC3 /* SwiftEntryKit.podspec */ = {isa = PBXFileReference; explicitFileType = text.script.ruby; includeInIndex = 1; lastKnownFileType = text; path = SwiftEntryKit.podspec; sourceTree = "<group>"; xcLanguageSpecificationIdentifier = xcode.lang.ruby; };
-		A6DA1390692F697DC7E49F4855646225 /* Info.plist */ = {isa = PBXFileReference; includeInIndex = 1; lastKnownFileType = text.plist.xml; path = Info.plist; sourceTree = "<group>"; };
+		A495023FC50AC237487923BCE5FBC95F /* EKContentView.swift */ = {isa = PBXFileReference; includeInIndex = 1; lastKnownFileType = sourcecode.swift; path = EKContentView.swift; sourceTree = "<group>"; };
 		A6ED623F5AF6D68CFA93DD7F0BCCB014 /* URL+FileName.swift */ = {isa = PBXFileReference; includeInIndex = 1; lastKnownFileType = sourcecode.swift; name = "URL+FileName.swift"; path = "Sources/Quick/URL+FileName.swift"; sourceTree = "<group>"; };
 		A70240CCC1CB5F0A2D785FEA6A400A4E /* Stringers.swift */ = {isa = PBXFileReference; includeInIndex = 1; lastKnownFileType = sourcecode.swift; name = Stringers.swift; path = Sources/Nimble/Utils/Stringers.swift; sourceTree = "<group>"; };
 		A8388E48DDEC1686F05DE30EFC464FB7 /* ExpectationMessage.swift */ = {isa = PBXFileReference; includeInIndex = 1; lastKnownFileType = sourcecode.swift; name = ExpectationMessage.swift; path = Sources/Nimble/ExpectationMessage.swift; sourceTree = "<group>"; };
+		A89649B30427B6C3CFB7686382B037A7 /* UIApplication+EKAppearance.swift */ = {isa = PBXFileReference; includeInIndex = 1; lastKnownFileType = sourcecode.swift; path = "UIApplication+EKAppearance.swift"; sourceTree = "<group>"; };
 		A9131FB6BBAE9EE819FD8A67078A9444 /* BeLessThanOrEqual.swift */ = {isa = PBXFileReference; includeInIndex = 1; lastKnownFileType = sourcecode.swift; name = BeLessThanOrEqual.swift; path = Sources/Nimble/Matchers/BeLessThanOrEqual.swift; sourceTree = "<group>"; };
 		AA2CFAE21B7BCD38A679F97963196651 /* QCKDSL.h */ = {isa = PBXFileReference; includeInIndex = 1; lastKnownFileType = sourcecode.c.h; name = QCKDSL.h; path = Sources/QuickObjectiveC/DSL/QCKDSL.h; sourceTree = "<group>"; };
 		AA3F7AF3F3FD78EAFCCAB6CEAAFB0151 /* Nimble.modulemap */ = {isa = PBXFileReference; includeInIndex = 1; lastKnownFileType = sourcecode.module; path = Nimble.modulemap; sourceTree = "<group>"; };
-		AB3A8554287E9FC65D7ACDB71862789F /* HapticFeedbackGenerator.swift */ = {isa = PBXFileReference; includeInIndex = 1; lastKnownFileType = sourcecode.swift; path = HapticFeedbackGenerator.swift; sourceTree = "<group>"; };
+		AAD5E3C82238FC9C28A9B95C0FAF7D89 /* EKWindowProvider.swift */ = {isa = PBXFileReference; includeInIndex = 1; lastKnownFileType = sourcecode.swift; path = EKWindowProvider.swift; sourceTree = "<group>"; };
 		ABAB599A29BEECB63CDE73937F60515D /* QuickLayout-dummy.m */ = {isa = PBXFileReference; includeInIndex = 1; lastKnownFileType = sourcecode.c.objc; path = "QuickLayout-dummy.m"; sourceTree = "<group>"; };
 		ABFA2E46B6893A94F88BF8A89A00E674 /* QuickLayout.xcconfig */ = {isa = PBXFileReference; includeInIndex = 1; lastKnownFileType = text.xcconfig; path = QuickLayout.xcconfig; sourceTree = "<group>"; };
 		AE1A30E74153BF988BF62ABDCF5944A4 /* AllPass.swift */ = {isa = PBXFileReference; includeInIndex = 1; lastKnownFileType = sourcecode.swift; name = AllPass.swift; path = Sources/Nimble/Matchers/AllPass.swift; sourceTree = "<group>"; };
-		AF39B66BDEBFFF849F9DDD4CCB484384 /* EKAttributes+UserInteraction.swift */ = {isa = PBXFileReference; includeInIndex = 1; lastKnownFileType = sourcecode.swift; path = "EKAttributes+UserInteraction.swift"; sourceTree = "<group>"; };
+		AFF0A6565B771EEB6B8AE70E536EE586 /* EKAttributes+Shadow.swift */ = {isa = PBXFileReference; includeInIndex = 1; lastKnownFileType = sourcecode.swift; path = "EKAttributes+Shadow.swift"; sourceTree = "<group>"; };
+		B101EED5028EB0FCC3819994E8B0DB3D /* EKAttributes+Duration.swift */ = {isa = PBXFileReference; includeInIndex = 1; lastKnownFileType = sourcecode.swift; path = "EKAttributes+Duration.swift"; sourceTree = "<group>"; };
 		B2528A731BE27BFDD43FE609FE010430 /* BeAnInstanceOf.swift */ = {isa = PBXFileReference; includeInIndex = 1; lastKnownFileType = sourcecode.swift; name = BeAnInstanceOf.swift; path = Sources/Nimble/Matchers/BeAnInstanceOf.swift; sourceTree = "<group>"; };
-		B3DEC9252EF79F78AB90B7236067FE35 /* EKButtonBarView.swift */ = {isa = PBXFileReference; includeInIndex = 1; lastKnownFileType = sourcecode.swift; path = EKButtonBarView.swift; sourceTree = "<group>"; };
+		B3EF193252BDBA7CA2F0464A872072E5 /* EKAttributes+Position.swift */ = {isa = PBXFileReference; includeInIndex = 1; lastKnownFileType = sourcecode.swift; path = "EKAttributes+Position.swift"; sourceTree = "<group>"; };
 		B43302F046641FFFFC137D06F12079F3 /* NMBStringify.m */ = {isa = PBXFileReference; includeInIndex = 1; lastKnownFileType = sourcecode.c.objc; name = NMBStringify.m; path = Sources/NimbleObjectiveC/NMBStringify.m; sourceTree = "<group>"; };
 		B4586E56467328CF6BD4AFDA313921C8 /* Equal.swift */ = {isa = PBXFileReference; includeInIndex = 1; lastKnownFileType = sourcecode.swift; name = Equal.swift; path = Sources/Nimble/Matchers/Equal.swift; sourceTree = "<group>"; };
 		B5207D0B1A8A80D348E2975ACA82D1A4 /* Configuration.swift */ = {isa = PBXFileReference; includeInIndex = 1; lastKnownFileType = sourcecode.swift; name = Configuration.swift; path = Sources/Quick/Configuration/Configuration.swift; sourceTree = "<group>"; };
 		B611668BDC1D72CA46F588804139BA55 /* World+DSL.swift */ = {isa = PBXFileReference; includeInIndex = 1; lastKnownFileType = sourcecode.swift; name = "World+DSL.swift"; path = "Sources/Quick/DSL/World+DSL.swift"; sourceTree = "<group>"; };
+		B87A04440F5F778D80897CB1C3BC8674 /* EKFormMessageView.swift */ = {isa = PBXFileReference; includeInIndex = 1; lastKnownFileType = sourcecode.swift; path = EKFormMessageView.swift; sourceTree = "<group>"; };
 		B91D6E03E1705216B905301806306F9B /* NimbleEnvironment.swift */ = {isa = PBXFileReference; includeInIndex = 1; lastKnownFileType = sourcecode.swift; name = NimbleEnvironment.swift; path = Sources/Nimble/Adapters/NimbleEnvironment.swift; sourceTree = "<group>"; };
-		B974E8A9D575F269BEBE1C0AADBD8A84 /* EKAttributes+FrameStyle.swift */ = {isa = PBXFileReference; includeInIndex = 1; lastKnownFileType = sourcecode.swift; path = "EKAttributes+FrameStyle.swift"; sourceTree = "<group>"; };
 		BAC2FB8845391BE1FD36FABB1B88EC24 /* mach_excServer.c */ = {isa = PBXFileReference; includeInIndex = 1; name = mach_excServer.c; path = Carthage/Checkouts/CwlPreconditionTesting/Sources/CwlMachBadInstructionHandler/mach_excServer.c; sourceTree = "<group>"; };
+		BD630196CA9A4E097EF80F0E92BA8089 /* EKRatingSymbolsContainerView.swift */ = {isa = PBXFileReference; includeInIndex = 1; lastKnownFileType = sourcecode.swift; path = EKRatingSymbolsContainerView.swift; sourceTree = "<group>"; };
 		BE5EB5A02C6D6EA2C4C487EB956C8D67 /* QuickSelectedTestSuiteBuilder.swift */ = {isa = PBXFileReference; includeInIndex = 1; lastKnownFileType = sourcecode.swift; name = QuickSelectedTestSuiteBuilder.swift; path = Sources/Quick/QuickSelectedTestSuiteBuilder.swift; sourceTree = "<group>"; };
 		C0E9AF19785341DA403C3DF8C6F3D93E /* Info.plist */ = {isa = PBXFileReference; includeInIndex = 1; lastKnownFileType = text.plist.xml; path = Info.plist; sourceTree = "<group>"; };
+		C173D72253301753CDD039486366AE39 /* EKAttributes+StatusBar.swift */ = {isa = PBXFileReference; includeInIndex = 1; lastKnownFileType = sourcecode.swift; path = "EKAttributes+StatusBar.swift"; sourceTree = "<group>"; };
 		C27C88721D3831ACC935B6CCEE359CD2 /* Pods-SwiftEntryKitTests-dummy.m */ = {isa = PBXFileReference; includeInIndex = 1; lastKnownFileType = sourcecode.c.objc; path = "Pods-SwiftEntryKitTests-dummy.m"; sourceTree = "<group>"; };
-		C2CC010BFF0A6ACEAAE1B4A4A0604971 /* EKSimpleMessage.swift */ = {isa = PBXFileReference; includeInIndex = 1; lastKnownFileType = sourcecode.swift; path = EKSimpleMessage.swift; sourceTree = "<group>"; };
+		C571EBAF008DF2FFA25D14DF89CFD835 /* EKAttributes+HapticFeedback.swift */ = {isa = PBXFileReference; includeInIndex = 1; lastKnownFileType = sourcecode.swift; path = "EKAttributes+HapticFeedback.swift"; sourceTree = "<group>"; };
 		C65E29A309698F217FE8B736D9CDDCC3 /* Callsite.swift */ = {isa = PBXFileReference; includeInIndex = 1; lastKnownFileType = sourcecode.swift; name = Callsite.swift; path = Sources/Quick/Callsite.swift; sourceTree = "<group>"; };
->>>>>>> 5becd271
 		C79F38ED571685F330379EA013087B85 /* Pods-SwiftEntryKitTests-umbrella.h */ = {isa = PBXFileReference; includeInIndex = 1; lastKnownFileType = sourcecode.c.h; path = "Pods-SwiftEntryKitTests-umbrella.h"; sourceTree = "<group>"; };
 		C7C5AF5F48E16951B2AB04A7BE5F060F /* SwiftEntryKit.framework */ = {isa = PBXFileReference; explicitFileType = wrapper.framework; includeInIndex = 0; name = SwiftEntryKit.framework; path = SwiftEntryKit.framework; sourceTree = BUILT_PRODUCTS_DIR; };
 		C93C632367213A340F276D80944EE6CA /* BeGreaterThan.swift */ = {isa = PBXFileReference; includeInIndex = 1; lastKnownFileType = sourcecode.swift; name = BeGreaterThan.swift; path = Sources/Nimble/Matchers/BeGreaterThan.swift; sourceTree = "<group>"; };
 		C944CB41D06AF3D8B2AE7596566691A4 /* FailureMessage.swift */ = {isa = PBXFileReference; includeInIndex = 1; lastKnownFileType = sourcecode.swift; name = FailureMessage.swift; path = Sources/Nimble/FailureMessage.swift; sourceTree = "<group>"; };
 		C9847143C13BA1B5FE23AA1B60690818 /* Pods-SwiftEntryKitDemo-umbrella.h */ = {isa = PBXFileReference; includeInIndex = 1; lastKnownFileType = sourcecode.c.h; path = "Pods-SwiftEntryKitDemo-umbrella.h"; sourceTree = "<group>"; };
-<<<<<<< HEAD
 		C9E90B500C8C1EA23DD5172BB8355F6A /* Info.plist */ = {isa = PBXFileReference; includeInIndex = 1; lastKnownFileType = text.plist.xml; path = Info.plist; sourceTree = "<group>"; };
-		CCE4B88828ACB4A12638E6E4A1CB5EE7 /* Equal.swift */ = {isa = PBXFileReference; includeInIndex = 1; lastKnownFileType = sourcecode.swift; name = Equal.swift; path = Sources/Nimble/Matchers/Equal.swift; sourceTree = "<group>"; };
-		CDACC83DAC6A0F4D2B389E51F12B5104 /* NMBExpectation.swift */ = {isa = PBXFileReference; includeInIndex = 1; lastKnownFileType = sourcecode.swift; name = NMBExpectation.swift; path = Sources/Nimble/Adapters/NMBExpectation.swift; sourceTree = "<group>"; };
-		CEAA3AEC7865834E9BCB3B000FA36B7D /* QuickSpecBase.m */ = {isa = PBXFileReference; includeInIndex = 1; lastKnownFileType = sourcecode.c.objc; name = QuickSpecBase.m; path = Sources/QuickSpecBase/QuickSpecBase.m; sourceTree = "<group>"; };
-		CECE852BC9503A9F7CFF031C7E543FC7 /* QuickLayout-dummy.m */ = {isa = PBXFileReference; includeInIndex = 1; lastKnownFileType = sourcecode.c.objc; path = "QuickLayout-dummy.m"; sourceTree = "<group>"; };
-		CF62D644FE3716BB1C29BBEEC52DF5C0 /* Nimble-dummy.m */ = {isa = PBXFileReference; includeInIndex = 1; lastKnownFileType = sourcecode.c.objc; path = "Nimble-dummy.m"; sourceTree = "<group>"; };
-		D20AF76ED50E1CDAAA979272706D1E23 /* Predicate.swift */ = {isa = PBXFileReference; includeInIndex = 1; lastKnownFileType = sourcecode.swift; name = Predicate.swift; path = Sources/Nimble/Matchers/Predicate.swift; sourceTree = "<group>"; };
-		D24758AA5266B38B5DA6DADC28493030 /* ExampleMetadata.swift */ = {isa = PBXFileReference; includeInIndex = 1; lastKnownFileType = sourcecode.swift; name = ExampleMetadata.swift; path = Sources/Quick/ExampleMetadata.swift; sourceTree = "<group>"; };
-		D3A4C0E5AE8108368A9790943681A38A /* UIViewArray+QuickLayout.swift */ = {isa = PBXFileReference; includeInIndex = 1; lastKnownFileType = sourcecode.swift; name = "UIViewArray+QuickLayout.swift"; path = "QuickLayout/UIViewArray+QuickLayout.swift"; sourceTree = "<group>"; };
+		CA9EA657A1DAACC4E0FECF6417E9F514 /* PostNotification.swift */ = {isa = PBXFileReference; includeInIndex = 1; lastKnownFileType = sourcecode.swift; name = PostNotification.swift; path = Sources/Nimble/Matchers/PostNotification.swift; sourceTree = "<group>"; };
+		D24F0D1CA9E6CBBEA3A237503CAF8D09 /* QuickLayout.modulemap */ = {isa = PBXFileReference; includeInIndex = 1; lastKnownFileType = sourcecode.module; path = QuickLayout.modulemap; sourceTree = "<group>"; };
+		D3764FD8D3B646D2BE80008318D7B9F1 /* MatchError.swift */ = {isa = PBXFileReference; includeInIndex = 1; lastKnownFileType = sourcecode.swift; name = MatchError.swift; path = Sources/Nimble/Matchers/MatchError.swift; sourceTree = "<group>"; };
 		D3B7ED5386559937838186C07A8FE0CC /* SwiftEntryKit.podspec */ = {isa = PBXFileReference; explicitFileType = text.script.ruby; includeInIndex = 1; lastKnownFileType = text; path = SwiftEntryKit.podspec; sourceTree = "<group>"; xcLanguageSpecificationIdentifier = xcode.lang.ruby; };
-		D44AFFDDD52048367EFDEEB88D982173 /* Nimble-prefix.pch */ = {isa = PBXFileReference; includeInIndex = 1; lastKnownFileType = sourcecode.c.h; path = "Nimble-prefix.pch"; sourceTree = "<group>"; };
+		D437F416A67A316CABA2398DFF06631B /* Quick-prefix.pch */ = {isa = PBXFileReference; includeInIndex = 1; lastKnownFileType = sourcecode.c.h; path = "Quick-prefix.pch"; sourceTree = "<group>"; };
 		D4C44855D8E07D38CBB5F7ABFAE8B046 /* EKAttributes+UserInteraction.swift */ = {isa = PBXFileReference; includeInIndex = 1; lastKnownFileType = sourcecode.swift; path = "EKAttributes+UserInteraction.swift"; sourceTree = "<group>"; };
-		D60848D5A3E2928BD5AE4BA7CFA1F318 /* Behavior.swift */ = {isa = PBXFileReference; includeInIndex = 1; lastKnownFileType = sourcecode.swift; name = Behavior.swift; path = Sources/Quick/Behavior.swift; sourceTree = "<group>"; };
 		D6D4DECA9DDD449CB4F3098AAE47C1C5 /* EKAttributes+PositionConstraints.swift */ = {isa = PBXFileReference; includeInIndex = 1; lastKnownFileType = sourcecode.swift; path = "EKAttributes+PositionConstraints.swift"; sourceTree = "<group>"; };
+		D70B852094F7351BB627C153DCC62EC0 /* QuickConfiguration.m */ = {isa = PBXFileReference; includeInIndex = 1; lastKnownFileType = sourcecode.c.objc; name = QuickConfiguration.m; path = Sources/QuickObjectiveC/Configuration/QuickConfiguration.m; sourceTree = "<group>"; };
 		D79C12CF1FE68F9DCF4B7B70CD6172C0 /* EKAttributes+Scroll.swift */ = {isa = PBXFileReference; includeInIndex = 1; lastKnownFileType = sourcecode.swift; path = "EKAttributes+Scroll.swift"; sourceTree = "<group>"; };
-=======
-		CA9EA657A1DAACC4E0FECF6417E9F514 /* PostNotification.swift */ = {isa = PBXFileReference; includeInIndex = 1; lastKnownFileType = sourcecode.swift; name = PostNotification.swift; path = Sources/Nimble/Matchers/PostNotification.swift; sourceTree = "<group>"; };
-		CCF042BA1185049A638EE5C4230A5C4A /* UIView+Responder.swift */ = {isa = PBXFileReference; includeInIndex = 1; lastKnownFileType = sourcecode.swift; path = "UIView+Responder.swift"; sourceTree = "<group>"; };
-		D24F0D1CA9E6CBBEA3A237503CAF8D09 /* QuickLayout.modulemap */ = {isa = PBXFileReference; includeInIndex = 1; lastKnownFileType = sourcecode.module; path = QuickLayout.modulemap; sourceTree = "<group>"; };
-		D26CEE485E5D27F27D2D5F27C991C2FB /* EKAttributes+PopBehavior.swift */ = {isa = PBXFileReference; includeInIndex = 1; lastKnownFileType = sourcecode.swift; path = "EKAttributes+PopBehavior.swift"; sourceTree = "<group>"; };
-		D3764FD8D3B646D2BE80008318D7B9F1 /* MatchError.swift */ = {isa = PBXFileReference; includeInIndex = 1; lastKnownFileType = sourcecode.swift; name = MatchError.swift; path = Sources/Nimble/Matchers/MatchError.swift; sourceTree = "<group>"; };
-		D437F416A67A316CABA2398DFF06631B /* Quick-prefix.pch */ = {isa = PBXFileReference; includeInIndex = 1; lastKnownFileType = sourcecode.c.h; path = "Quick-prefix.pch"; sourceTree = "<group>"; };
-		D54CFF877C450E15418D700D7D1CCF29 /* UIEdgeInsets+Utils.swift */ = {isa = PBXFileReference; includeInIndex = 1; lastKnownFileType = sourcecode.swift; path = "UIEdgeInsets+Utils.swift"; sourceTree = "<group>"; };
-		D63F8D0B549156662152362E8E3818CE /* EKAttributes+Validations.swift */ = {isa = PBXFileReference; includeInIndex = 1; lastKnownFileType = sourcecode.swift; path = "EKAttributes+Validations.swift"; sourceTree = "<group>"; };
-		D70B852094F7351BB627C153DCC62EC0 /* QuickConfiguration.m */ = {isa = PBXFileReference; includeInIndex = 1; lastKnownFileType = sourcecode.c.objc; name = QuickConfiguration.m; path = Sources/QuickObjectiveC/Configuration/QuickConfiguration.m; sourceTree = "<group>"; };
->>>>>>> 5becd271
 		D7D073A908C8C9751C1E6277D4B323F6 /* Pods-SwiftEntryKitTests-resources.sh */ = {isa = PBXFileReference; includeInIndex = 1; lastKnownFileType = text.script.sh; path = "Pods-SwiftEntryKitTests-resources.sh"; sourceTree = "<group>"; };
 		D839B7BD24BBEECCE4102D3667DC219B /* Async.swift */ = {isa = PBXFileReference; includeInIndex = 1; lastKnownFileType = sourcecode.swift; name = Async.swift; path = Sources/Nimble/Matchers/Async.swift; sourceTree = "<group>"; };
 		D8DBBFC316F81F01A567B62963360BD1 /* Pods-SwiftEntryKitTests.release.xcconfig */ = {isa = PBXFileReference; includeInIndex = 1; lastKnownFileType = text.xcconfig; path = "Pods-SwiftEntryKitTests.release.xcconfig"; sourceTree = "<group>"; };
-<<<<<<< HEAD
-		DA55E61ABA6D24E87A852205CD9F6F1B /* XCTestSuite+QuickTestSuiteBuilder.m */ = {isa = PBXFileReference; includeInIndex = 1; lastKnownFileType = sourcecode.c.objc; name = "XCTestSuite+QuickTestSuiteBuilder.m"; path = "Sources/QuickObjectiveC/XCTestSuite+QuickTestSuiteBuilder.m"; sourceTree = "<group>"; };
 		DADBB5173DEA8B609FCBC1FEE78C9D48 /* UIView+Responder.swift */ = {isa = PBXFileReference; includeInIndex = 1; lastKnownFileType = sourcecode.swift; path = "UIView+Responder.swift"; sourceTree = "<group>"; };
-		DBDBD6F05F06A2499F71343E47A6BC7B /* QuickLayout-prefix.pch */ = {isa = PBXFileReference; includeInIndex = 1; lastKnownFileType = sourcecode.c.h; path = "QuickLayout-prefix.pch"; sourceTree = "<group>"; };
 		DE525D41F571727FC17D08A8BA95D4CA /* EKEntryView.swift */ = {isa = PBXFileReference; includeInIndex = 1; lastKnownFileType = sourcecode.swift; path = EKEntryView.swift; sourceTree = "<group>"; };
-		DE8100ACA240BCE05F421CBF80C2B572 /* Nimble-umbrella.h */ = {isa = PBXFileReference; includeInIndex = 1; lastKnownFileType = sourcecode.c.h; path = "Nimble-umbrella.h"; sourceTree = "<group>"; };
-		DED27E3092A934223A32BB4FA6980402 /* CwlMachBadInstructionHandler.h */ = {isa = PBXFileReference; includeInIndex = 1; lastKnownFileType = sourcecode.c.h; name = CwlMachBadInstructionHandler.h; path = Sources/Lib/CwlPreconditionTesting/CwlMachBadInstructionHandler/include/CwlMachBadInstructionHandler.h; sourceTree = "<group>"; };
-		DEE99DAF44A535E83672D4D3284CA497 /* Pods-SwiftEntryKitDemo-resources.sh */ = {isa = PBXFileReference; includeInIndex = 1; lastKnownFileType = text.script.sh; path = "Pods-SwiftEntryKitDemo-resources.sh"; sourceTree = "<group>"; };
-		DF4ED4B6C339C6BD77BBC15256872484 /* NMBStringify.h */ = {isa = PBXFileReference; includeInIndex = 1; lastKnownFileType = sourcecode.c.h; name = NMBStringify.h; path = Sources/NimbleObjectiveC/NMBStringify.h; sourceTree = "<group>"; };
-		DFBEE0CCCDCAED640F8E5A00BE38F497 /* Callsite.swift */ = {isa = PBXFileReference; includeInIndex = 1; lastKnownFileType = sourcecode.swift; name = Callsite.swift; path = Sources/Quick/Callsite.swift; sourceTree = "<group>"; };
-		E16414D43F6474720CD7E30731379D20 /* NMBExceptionCapture.h */ = {isa = PBXFileReference; includeInIndex = 1; lastKnownFileType = sourcecode.c.h; name = NMBExceptionCapture.h; path = Sources/NimbleObjectiveC/NMBExceptionCapture.h; sourceTree = "<group>"; };
-		E29265700F46950A3383576D3A1AF9C6 /* BeIdenticalTo.swift */ = {isa = PBXFileReference; includeInIndex = 1; lastKnownFileType = sourcecode.swift; name = BeIdenticalTo.swift; path = Sources/Nimble/Matchers/BeIdenticalTo.swift; sourceTree = "<group>"; };
-		E3E420707CD056EC077886CB05C75C49 /* DSL.h */ = {isa = PBXFileReference; includeInIndex = 1; lastKnownFileType = sourcecode.c.h; name = DSL.h; path = Sources/NimbleObjectiveC/DSL.h; sourceTree = "<group>"; };
-		E3E52F9A2087B809A87F53E4F05B9359 /* EKImageNoteMessageView.swift */ = {isa = PBXFileReference; includeInIndex = 1; lastKnownFileType = sourcecode.swift; path = EKImageNoteMessageView.swift; sourceTree = "<group>"; };
-		E50E4913B908FEDC3B37AE8BC8364E97 /* DSL.m */ = {isa = PBXFileReference; includeInIndex = 1; lastKnownFileType = sourcecode.c.objc; name = DSL.m; path = Sources/NimbleObjectiveC/DSL.m; sourceTree = "<group>"; };
-=======
-		DC72D0F79D03C1CDCC86F97FC5DC04C1 /* EKProcessingNoteMessageView.swift */ = {isa = PBXFileReference; includeInIndex = 1; lastKnownFileType = sourcecode.swift; path = EKProcessingNoteMessageView.swift; sourceTree = "<group>"; };
 		DEE99DAF44A535E83672D4D3284CA497 /* Pods-SwiftEntryKitDemo-resources.sh */ = {isa = PBXFileReference; includeInIndex = 1; lastKnownFileType = text.script.sh; path = "Pods-SwiftEntryKitDemo-resources.sh"; sourceTree = "<group>"; };
 		DF0EB00E1276E373E1495C03B9442C1F /* HaveCount.swift */ = {isa = PBXFileReference; includeInIndex = 1; lastKnownFileType = sourcecode.swift; name = HaveCount.swift; path = Sources/Nimble/Matchers/HaveCount.swift; sourceTree = "<group>"; };
 		E00B91A6A62C4A9CAE42F399974850F4 /* BeNil.swift */ = {isa = PBXFileReference; includeInIndex = 1; lastKnownFileType = sourcecode.swift; name = BeNil.swift; path = Sources/Nimble/Matchers/BeNil.swift; sourceTree = "<group>"; };
@@ -828,55 +439,32 @@
 		E254D76245FD0180FB41F26D577328A6 /* QLUtils.swift */ = {isa = PBXFileReference; includeInIndex = 1; lastKnownFileType = sourcecode.swift; name = QLUtils.swift; path = QuickLayout/QLUtils.swift; sourceTree = "<group>"; };
 		E31A3BC9E102DDD65F6F6D121CBDC2EF /* Contain.swift */ = {isa = PBXFileReference; includeInIndex = 1; lastKnownFileType = sourcecode.swift; name = Contain.swift; path = Sources/Nimble/Matchers/Contain.swift; sourceTree = "<group>"; };
 		E344EBD1DF33E8D936F24CCC7B89A131 /* ExampleGroup.swift */ = {isa = PBXFileReference; includeInIndex = 1; lastKnownFileType = sourcecode.swift; name = ExampleGroup.swift; path = Sources/Quick/ExampleGroup.swift; sourceTree = "<group>"; };
-		E3BCB5CF3C6F394A0A01C560D3D68C29 /* EKRatingSymbolView.swift */ = {isa = PBXFileReference; includeInIndex = 1; lastKnownFileType = sourcecode.swift; path = EKRatingSymbolView.swift; sourceTree = "<group>"; };
+		E3E52F9A2087B809A87F53E4F05B9359 /* EKImageNoteMessageView.swift */ = {isa = PBXFileReference; includeInIndex = 1; lastKnownFileType = sourcecode.swift; path = EKImageNoteMessageView.swift; sourceTree = "<group>"; };
 		E427F91F4899AD98DBEB6A29C04E95AC /* MatcherFunc.swift */ = {isa = PBXFileReference; includeInIndex = 1; lastKnownFileType = sourcecode.swift; name = MatcherFunc.swift; path = Sources/Nimble/Matchers/MatcherFunc.swift; sourceTree = "<group>"; };
 		E44084B65EBC683C58284FC6A3CF4CA6 /* BeginWith.swift */ = {isa = PBXFileReference; includeInIndex = 1; lastKnownFileType = sourcecode.swift; name = BeginWith.swift; path = Sources/Nimble/Matchers/BeginWith.swift; sourceTree = "<group>"; };
-		E74811C49F01EA781EFE350B40F97E0B /* LICENSE */ = {isa = PBXFileReference; includeInIndex = 1; path = LICENSE; sourceTree = "<group>"; };
->>>>>>> 5becd271
 		E77DF4A7729454DD1BBDE7AAF633FED0 /* XCTest.framework */ = {isa = PBXFileReference; lastKnownFileType = wrapper.framework; name = XCTest.framework; path = Platforms/iPhoneOS.platform/Developer/SDKs/iPhoneOS11.3.sdk/System/Library/Frameworks/XCTest.framework; sourceTree = DEVELOPER_DIR; };
 		E90013A1EB78A9EFA51B87F7CA37435B /* BeCloseTo.swift */ = {isa = PBXFileReference; includeInIndex = 1; lastKnownFileType = sourcecode.swift; name = BeCloseTo.swift; path = Sources/Nimble/Matchers/BeCloseTo.swift; sourceTree = "<group>"; };
 		EA1A834AC395A5ED2444E31F34492C87 /* Pods-SwiftEntryKitTests.debug.xcconfig */ = {isa = PBXFileReference; includeInIndex = 1; lastKnownFileType = text.xcconfig; path = "Pods-SwiftEntryKitTests.debug.xcconfig"; sourceTree = "<group>"; };
-<<<<<<< HEAD
-		EB5A3CF05932B3D6D970B391B4991870 /* SuiteHooks.swift */ = {isa = PBXFileReference; includeInIndex = 1; lastKnownFileType = sourcecode.swift; name = SuiteHooks.swift; path = Sources/Quick/Hooks/SuiteHooks.swift; sourceTree = "<group>"; };
+		EB74FC0B2BCC670D365E08D9A62F9034 /* EndWith.swift */ = {isa = PBXFileReference; includeInIndex = 1; lastKnownFileType = sourcecode.swift; name = EndWith.swift; path = Sources/Nimble/Matchers/EndWith.swift; sourceTree = "<group>"; };
+		ED3ACADAA8222906CCAD0BEF88A1C94E /* CwlMachBadInstructionHandler.h */ = {isa = PBXFileReference; includeInIndex = 1; lastKnownFileType = sourcecode.c.h; name = CwlMachBadInstructionHandler.h; path = Carthage/Checkouts/CwlPreconditionTesting/Sources/CwlMachBadInstructionHandler/include/CwlMachBadInstructionHandler.h; sourceTree = "<group>"; };
 		EDD1B489030550057742A1013337DE0C /* Pods-SwiftEntryKitDemo.debug.xcconfig */ = {isa = PBXFileReference; includeInIndex = 1; lastKnownFileType = text.xcconfig; path = "Pods-SwiftEntryKitDemo.debug.xcconfig"; sourceTree = "<group>"; };
-		EFACFD7598F0600EEFBC8BB1C29CAA05 /* NimbleXCTestHandler.swift */ = {isa = PBXFileReference; includeInIndex = 1; lastKnownFileType = sourcecode.swift; name = NimbleXCTestHandler.swift; path = Sources/Nimble/Adapters/NimbleXCTestHandler.swift; sourceTree = "<group>"; };
 		EFFB72957BB0B8210FCF85745C61C5E6 /* SwiftEntryKit.modulemap */ = {isa = PBXFileReference; includeInIndex = 1; lastKnownFileType = sourcecode.module; path = SwiftEntryKit.modulemap; sourceTree = "<group>"; };
 		F0BD11D4525A6D084F3408F73467FFB9 /* UIRectCorner+Short.swift */ = {isa = PBXFileReference; includeInIndex = 1; lastKnownFileType = sourcecode.swift; path = "UIRectCorner+Short.swift"; sourceTree = "<group>"; };
-		F0FDCA3F4F0D44F01EF9ACD56B19BD6F /* QCKDSL.h */ = {isa = PBXFileReference; includeInIndex = 1; lastKnownFileType = sourcecode.c.h; name = QCKDSL.h; path = Sources/QuickObjectiveC/DSL/QCKDSL.h; sourceTree = "<group>"; };
-		F14AABFE6E8F1BAD7E8E481E9974559F /* BeEmpty.swift */ = {isa = PBXFileReference; includeInIndex = 1; lastKnownFileType = sourcecode.swift; name = BeEmpty.swift; path = Sources/Nimble/Matchers/BeEmpty.swift; sourceTree = "<group>"; };
 		F1E7AF37773CEDF36BE6B5175DFECBBC /* UIEdgeInsets+Utils.swift */ = {isa = PBXFileReference; includeInIndex = 1; lastKnownFileType = sourcecode.swift; path = "UIEdgeInsets+Utils.swift"; sourceTree = "<group>"; };
+		F2AB597FB9A9A03194AAA09746E2A867 /* Quick-dummy.m */ = {isa = PBXFileReference; includeInIndex = 1; lastKnownFileType = sourcecode.c.objc; path = "Quick-dummy.m"; sourceTree = "<group>"; };
 		F2C83142F706B789CB23089874EA764C /* EKAttributes+Presets.swift */ = {isa = PBXFileReference; includeInIndex = 1; lastKnownFileType = sourcecode.swift; path = "EKAttributes+Presets.swift"; sourceTree = "<group>"; };
 		F3A197B9AE390E39FD6785B6D02DB709 /* HapticFeedbackGenerator.swift */ = {isa = PBXFileReference; includeInIndex = 1; lastKnownFileType = sourcecode.swift; path = HapticFeedbackGenerator.swift; sourceTree = "<group>"; };
-		F49F43E6C2B2C1A9FD881B594D3A152E /* Info.plist */ = {isa = PBXFileReference; includeInIndex = 1; lastKnownFileType = text.plist.xml; path = Info.plist; sourceTree = "<group>"; };
 		F4E42BE8921198CABC6DA3D3D99E7CC8 /* README.md */ = {isa = PBXFileReference; includeInIndex = 1; path = README.md; sourceTree = "<group>"; };
-		F5101CBFD27B1C31FFCEE5E4E128B241 /* FailureMessage.swift */ = {isa = PBXFileReference; includeInIndex = 1; lastKnownFileType = sourcecode.swift; name = FailureMessage.swift; path = Sources/Nimble/FailureMessage.swift; sourceTree = "<group>"; };
-		F74B151D2A8216CA7EBF982922266EB0 /* Quick.modulemap */ = {isa = PBXFileReference; includeInIndex = 1; lastKnownFileType = sourcecode.module; path = Quick.modulemap; sourceTree = "<group>"; };
-		F960E099D8718B7B31465FE8FE9D470F /* EKTextField.swift */ = {isa = PBXFileReference; includeInIndex = 1; lastKnownFileType = sourcecode.swift; path = EKTextField.swift; sourceTree = "<group>"; };
-		FA2EAAC50F48A3A0F6CEED9ED5BF8B57 /* Pods-SwiftEntryKitDemo.release.xcconfig */ = {isa = PBXFileReference; includeInIndex = 1; lastKnownFileType = text.xcconfig; path = "Pods-SwiftEntryKitDemo.release.xcconfig"; sourceTree = "<group>"; };
-		FACA9BD0263BF9A1F11110FC12BADED2 /* MatcherProtocols.swift */ = {isa = PBXFileReference; includeInIndex = 1; lastKnownFileType = sourcecode.swift; name = MatcherProtocols.swift; path = Sources/Nimble/Matchers/MatcherProtocols.swift; sourceTree = "<group>"; };
-		FB4D14E05CB797D49B5A90FA4E8FFBAA /* UIView+Shadow.swift */ = {isa = PBXFileReference; includeInIndex = 1; lastKnownFileType = sourcecode.swift; path = "UIView+Shadow.swift"; sourceTree = "<group>"; };
-		FBDB328EAB1037BFA4CCDB7EE6DBCA79 /* World.h */ = {isa = PBXFileReference; includeInIndex = 1; lastKnownFileType = sourcecode.c.h; name = World.h; path = Sources/QuickObjectiveC/World.h; sourceTree = "<group>"; };
-		FBF29A9E03FBFD32ED78AB9C413A78E9 /* QuickLayout.modulemap */ = {isa = PBXFileReference; includeInIndex = 1; lastKnownFileType = sourcecode.module; path = QuickLayout.modulemap; sourceTree = "<group>"; };
-		FD1BA733408B1FCF1A69819D494BBC2E /* EKSimpleMessage.swift */ = {isa = PBXFileReference; includeInIndex = 1; lastKnownFileType = sourcecode.swift; path = EKSimpleMessage.swift; sourceTree = "<group>"; };
-		FD410B304F2E0FAF7337968985E788FE /* ExampleHooks.swift */ = {isa = PBXFileReference; includeInIndex = 1; lastKnownFileType = sourcecode.swift; name = ExampleHooks.swift; path = Sources/Quick/Hooks/ExampleHooks.swift; sourceTree = "<group>"; };
-		FD4C8CAD7A3047819608A18EBED0182E /* SwiftEntryKit-umbrella.h */ = {isa = PBXFileReference; includeInIndex = 1; lastKnownFileType = sourcecode.c.h; path = "SwiftEntryKit-umbrella.h"; sourceTree = "<group>"; };
-		FEFADF36D0923DE06C1A0297C31DDCE0 /* mach_excServer.c */ = {isa = PBXFileReference; includeInIndex = 1; name = mach_excServer.c; path = Sources/Lib/CwlPreconditionTesting/CwlMachBadInstructionHandler/mach_excServer.c; sourceTree = "<group>"; };
-		FF027367EC9578B1DFC2A56901BA54AC /* EntryCachingHeuristic.swift */ = {isa = PBXFileReference; includeInIndex = 1; lastKnownFileType = sourcecode.swift; path = EntryCachingHeuristic.swift; sourceTree = "<group>"; };
-		FF37910AA3835E10CBEE3561037B6938 /* QuickSpec.m */ = {isa = PBXFileReference; includeInIndex = 1; lastKnownFileType = sourcecode.c.objc; name = QuickSpec.m; path = Sources/QuickObjectiveC/QuickSpec.m; sourceTree = "<group>"; };
-=======
-		EB74FC0B2BCC670D365E08D9A62F9034 /* EndWith.swift */ = {isa = PBXFileReference; includeInIndex = 1; lastKnownFileType = sourcecode.swift; name = EndWith.swift; path = Sources/Nimble/Matchers/EndWith.swift; sourceTree = "<group>"; };
-		EB9501B1D233D19B85047006B73B8F9B /* UIView+Shadow.swift */ = {isa = PBXFileReference; includeInIndex = 1; lastKnownFileType = sourcecode.swift; path = "UIView+Shadow.swift"; sourceTree = "<group>"; };
-		ED3ACADAA8222906CCAD0BEF88A1C94E /* CwlMachBadInstructionHandler.h */ = {isa = PBXFileReference; includeInIndex = 1; lastKnownFileType = sourcecode.c.h; name = CwlMachBadInstructionHandler.h; path = Carthage/Checkouts/CwlPreconditionTesting/Sources/CwlMachBadInstructionHandler/include/CwlMachBadInstructionHandler.h; sourceTree = "<group>"; };
-		ED5D829EC9C832B026FA552BC30A7147 /* EKAttributes+HapticFeedback.swift */ = {isa = PBXFileReference; includeInIndex = 1; lastKnownFileType = sourcecode.swift; path = "EKAttributes+HapticFeedback.swift"; sourceTree = "<group>"; };
-		EDD1B489030550057742A1013337DE0C /* Pods-SwiftEntryKitDemo.debug.xcconfig */ = {isa = PBXFileReference; includeInIndex = 1; lastKnownFileType = text.xcconfig; path = "Pods-SwiftEntryKitDemo.debug.xcconfig"; sourceTree = "<group>"; };
-		EFE13895073275EF5DCDD49CC540ED49 /* EKNotificationMessage.swift */ = {isa = PBXFileReference; includeInIndex = 1; lastKnownFileType = sourcecode.swift; path = EKNotificationMessage.swift; sourceTree = "<group>"; };
-		F2AB597FB9A9A03194AAA09746E2A867 /* Quick-dummy.m */ = {isa = PBXFileReference; includeInIndex = 1; lastKnownFileType = sourcecode.c.objc; path = "Quick-dummy.m"; sourceTree = "<group>"; };
 		F64D39416CF9830C462EBC742428F3D9 /* ThrowError.swift */ = {isa = PBXFileReference; includeInIndex = 1; lastKnownFileType = sourcecode.swift; name = ThrowError.swift; path = Sources/Nimble/Matchers/ThrowError.swift; sourceTree = "<group>"; };
 		F6AD79424CFA1F47D009B9B76DC3816C /* QuickSpec.m */ = {isa = PBXFileReference; includeInIndex = 1; lastKnownFileType = sourcecode.c.objc; name = QuickSpec.m; path = Sources/QuickObjectiveC/QuickSpec.m; sourceTree = "<group>"; };
 		F905F5F7CE64CF063D11B6D7E869B318 /* QuickTestSuite.swift */ = {isa = PBXFileReference; includeInIndex = 1; lastKnownFileType = sourcecode.swift; name = QuickTestSuite.swift; path = Sources/Quick/QuickTestSuite.swift; sourceTree = "<group>"; };
+		F960E099D8718B7B31465FE8FE9D470F /* EKTextField.swift */ = {isa = PBXFileReference; includeInIndex = 1; lastKnownFileType = sourcecode.swift; path = EKTextField.swift; sourceTree = "<group>"; };
 		F9CFCE7D74B29532A85084579AFF02F9 /* NMBStringify.h */ = {isa = PBXFileReference; includeInIndex = 1; lastKnownFileType = sourcecode.c.h; name = NMBStringify.h; path = Sources/NimbleObjectiveC/NMBStringify.h; sourceTree = "<group>"; };
 		FA2EAAC50F48A3A0F6CEED9ED5BF8B57 /* Pods-SwiftEntryKitDemo.release.xcconfig */ = {isa = PBXFileReference; includeInIndex = 1; lastKnownFileType = text.xcconfig; path = "Pods-SwiftEntryKitDemo.release.xcconfig"; sourceTree = "<group>"; };
->>>>>>> 5becd271
+		FB4D14E05CB797D49B5A90FA4E8FFBAA /* UIView+Shadow.swift */ = {isa = PBXFileReference; includeInIndex = 1; lastKnownFileType = sourcecode.swift; path = "UIView+Shadow.swift"; sourceTree = "<group>"; };
+		FD1BA733408B1FCF1A69819D494BBC2E /* EKSimpleMessage.swift */ = {isa = PBXFileReference; includeInIndex = 1; lastKnownFileType = sourcecode.swift; path = EKSimpleMessage.swift; sourceTree = "<group>"; };
+		FD4C8CAD7A3047819608A18EBED0182E /* SwiftEntryKit-umbrella.h */ = {isa = PBXFileReference; includeInIndex = 1; lastKnownFileType = sourcecode.c.h; path = "SwiftEntryKit-umbrella.h"; sourceTree = "<group>"; };
+		FF027367EC9578B1DFC2A56901BA54AC /* EntryCachingHeuristic.swift */ = {isa = PBXFileReference; includeInIndex = 1; lastKnownFileType = sourcecode.swift; path = EntryCachingHeuristic.swift; sourceTree = "<group>"; };
 /* End PBXFileReference section */
 
 /* Begin PBXFrameworksBuildPhase section */
@@ -966,8 +554,6 @@
 			path = "../Target Support Files/Quick";
 			sourceTree = "<group>";
 		};
-<<<<<<< HEAD
-=======
 		21712B375FC0534921C643FC0B16E96A /* QuickLayout */ = {
 			isa = PBXGroup;
 			children = (
@@ -982,22 +568,6 @@
 			path = QuickLayout;
 			sourceTree = "<group>";
 		};
-		21A5EF17DD242238A623D99EF39A4E58 /* Model */ = {
-			isa = PBXGroup;
-			children = (
-				13BF3D25CCE445914B29CE28D8E5DB43 /* EKAlertMessage.swift */,
-				EFE13895073275EF5DCDD49CC540ED49 /* EKNotificationMessage.swift */,
-				6EA3C13ADFFDFFA0AC647A4A60D97957 /* EKPopUpMessage.swift */,
-				00A2A1DBB8AF1B1F54BBF25AD17BA185 /* EKProperty.swift */,
-				57D75EB7FDB1170BAF90B3DE3C6FFB52 /* EKRatingMessage.swift */,
-				C2CC010BFF0A6ACEAAE1B4A4A0604971 /* EKSimpleMessage.swift */,
-				E8654A3C7BCD9CA729112F44E2752CC6 /* EntryAttributes */,
-			);
-			name = Model;
-			path = Source/Model;
-			sourceTree = "<group>";
-		};
->>>>>>> 5becd271
 		2604341F8144CB24E4E9ADF0D8A07692 /* iOS */ = {
 			isa = PBXGroup;
 			children = (
@@ -1022,20 +592,6 @@
 			path = "../Target Support Files/QuickLayout";
 			sourceTree = "<group>";
 		};
-<<<<<<< HEAD
-		3192937C1C59707159D6CCCDD69C3158 /* Support Files */ = {
-			isa = PBXGroup;
-			children = (
-				C9E90B500C8C1EA23DD5172BB8355F6A /* Info.plist */,
-				EFFB72957BB0B8210FCF85745C61C5E6 /* SwiftEntryKit.modulemap */,
-				8878F11416ACA623E8DC8BF25069E078 /* SwiftEntryKit.xcconfig */,
-				37F25B54D2C4972F950AB77887FA89E1 /* SwiftEntryKit-dummy.m */,
-				9D61476D9FB8874BA652E3FB65E49FBB /* SwiftEntryKit-prefix.pch */,
-				FD4C8CAD7A3047819608A18EBED0182E /* SwiftEntryKit-umbrella.h */,
-			);
-			name = "Support Files";
-			path = "Example/Pods/Target Support Files/SwiftEntryKit";
-=======
 		3067F37E327BCBB81C16A227A10216EA /* Quick */ = {
 			isa = PBXGroup;
 			children = (
@@ -1073,7 +629,20 @@
 			);
 			name = Quick;
 			path = Quick;
->>>>>>> 5becd271
+			sourceTree = "<group>";
+		};
+		3192937C1C59707159D6CCCDD69C3158 /* Support Files */ = {
+			isa = PBXGroup;
+			children = (
+				C9E90B500C8C1EA23DD5172BB8355F6A /* Info.plist */,
+				EFFB72957BB0B8210FCF85745C61C5E6 /* SwiftEntryKit.modulemap */,
+				8878F11416ACA623E8DC8BF25069E078 /* SwiftEntryKit.xcconfig */,
+				37F25B54D2C4972F950AB77887FA89E1 /* SwiftEntryKit-dummy.m */,
+				9D61476D9FB8874BA652E3FB65E49FBB /* SwiftEntryKit-prefix.pch */,
+				FD4C8CAD7A3047819608A18EBED0182E /* SwiftEntryKit-umbrella.h */,
+			);
+			name = "Support Files";
+			path = "Example/Pods/Target Support Files/SwiftEntryKit";
 			sourceTree = "<group>";
 		};
 		398C046AB4144CC7F2785E720938B785 /* Development Pods */ = {
@@ -1084,9 +653,18 @@
 			name = "Development Pods";
 			sourceTree = "<group>";
 		};
-<<<<<<< HEAD
 		4284E4A2512CA7BDC3F916B431EB682B /* MessagesUtils */ = {
-=======
+			isa = PBXGroup;
+			children = (
+				2BC62AB19C39B24DA2056CB5A50302E3 /* EKButtonBarView.swift */,
+				BD630196CA9A4E097EF80F0E92BA8089 /* EKRatingSymbolsContainerView.swift */,
+				450BA1A3AC0D39743A18A237DD1BBF41 /* EKRatingSymbolView.swift */,
+				F960E099D8718B7B31465FE8FE9D470F /* EKTextField.swift */,
+			);
+			name = MessagesUtils;
+			path = MessagesUtils;
+			sourceTree = "<group>";
+		};
 		4A6FDF06FEA07E1418E9DB030B5F6989 /* Nimble */ = {
 			isa = PBXGroup;
 			children = (
@@ -1165,19 +743,6 @@
 			path = Nimble;
 			sourceTree = "<group>";
 		};
-		544423EBD21689A5CF6F2CE143CED6D0 /* Infra */ = {
->>>>>>> 5becd271
-			isa = PBXGroup;
-			children = (
-				2BC62AB19C39B24DA2056CB5A50302E3 /* EKButtonBarView.swift */,
-				BD630196CA9A4E097EF80F0E92BA8089 /* EKRatingSymbolsContainerView.swift */,
-				450BA1A3AC0D39743A18A237DD1BBF41 /* EKRatingSymbolView.swift */,
-				F960E099D8718B7B31465FE8FE9D470F /* EKTextField.swift */,
-			);
-			name = MessagesUtils;
-			path = MessagesUtils;
-			sourceTree = "<group>";
-		};
 		5228402F7FDFDB90A4730596223E1529 /* Utils */ = {
 			isa = PBXGroup;
 			children = (
@@ -1210,101 +775,6 @@
 				DDD70AFD16B4505C5D1B860CB7C0116F /* Pods-SwiftEntryKitTests */,
 			);
 			name = "Targets Support Files";
-			sourceTree = "<group>";
-		};
-<<<<<<< HEAD
-		7D16D9FC28A3FE718C8D5FF39A5E2911 /* Nimble */ = {
-			isa = PBXGroup;
-			children = (
-				62BC0462571B2FD0A1FE987AF08044A4 /* AdapterProtocols.swift */,
-				0DB160B136E6C9D92EC827D40E2E9BE7 /* AllPass.swift */,
-				047C3BF538C121BBDF40DD25B59E7300 /* AssertionDispatcher.swift */,
-				C5C90BB1E37883294E78F6F909EAD358 /* AssertionRecorder.swift */,
-				15A22DC1B5FB0FFA8EC36D2F4CD2492E /* Async.swift */,
-				A32BC64B4637CD500F1E0C76DE4242C6 /* AsyncMatcherWrapper.swift */,
-				416D4698E2A00093D81C6B05EE31D430 /* BeAKindOf.swift */,
-				3411539A2BC69121474E977935DC813C /* BeAnInstanceOf.swift */,
-				615001D5537F45DDC4E93246AC63AF89 /* BeCloseTo.swift */,
-				F14AABFE6E8F1BAD7E8E481E9974559F /* BeEmpty.swift */,
-				6EF8D27BF71E2A3192595E6441D10D33 /* BeginWith.swift */,
-				55448390242DCE5C5AFF5A815DEA12E3 /* BeGreaterThan.swift */,
-				688F58302689E2DD513B7B8CF0F61573 /* BeGreaterThanOrEqualTo.swift */,
-				E29265700F46950A3383576D3A1AF9C6 /* BeIdenticalTo.swift */,
-				6AC9CEEB69BA2AA2E9A6A1B1B52C717C /* BeLessThan.swift */,
-				C12D845019DB0061F327B10EFD2EC56C /* BeLessThanOrEqual.swift */,
-				83317FC72B994B27DD8DB4FDFCD319B9 /* BeLogical.swift */,
-				28D2322967C5A6AC0F0F467B71D28BC1 /* BeNil.swift */,
-				9E33E38F79522B7C2C0DD35F0476257D /* BeVoid.swift */,
-				5C19D1FB2284A98ABF232A34269ACA07 /* Contain.swift */,
-				6DCC720F7686FA000CE534D446D2075E /* ContainElementSatisfying.swift */,
-				5B79E0809877DC9AEDB1CC96399A4B53 /* CurrentTestCaseTracker.h */,
-				B40528DA9F2B2BC0329B15828B720F7B /* CwlBadInstructionException.swift */,
-				5FA456C2996FFB78A122417C945FCA22 /* CwlCatchBadInstruction.swift */,
-				902EE172371F80CF3CF6AD6200F65FC8 /* CwlCatchException.h */,
-				A870D4D0BA3B479510BAEB0CA3FABFEB /* CwlCatchException.m */,
-				45483B3206C0593D61EA6D0FE82F55BE /* CwlCatchException.swift */,
-				982ADAF1C6776AA5884030A13A46713B /* CwlDarwinDefinitions.swift */,
-				DED27E3092A934223A32BB4FA6980402 /* CwlMachBadInstructionHandler.h */,
-				A6521948F6B81B36CAD39071909FA764 /* CwlMachBadInstructionHandler.m */,
-				BFACD7437FB6A28C5808E8988B34AD20 /* CwlPreconditionTesting.h */,
-				E3E420707CD056EC077886CB05C75C49 /* DSL.h */,
-				E50E4913B908FEDC3B37AE8BC8364E97 /* DSL.m */,
-				56AF64679E700C4BE43302AED766BFE6 /* DSL.swift */,
-				1DB3AB633599D0D4C3DC8766B3AB4A44 /* DSL+Wait.swift */,
-				5920D5905E08CDBF9F8AC4CAAF5FC070 /* EndWith.swift */,
-				CCE4B88828ACB4A12638E6E4A1CB5EE7 /* Equal.swift */,
-				33050F79204C9DAAD4AAE3083C1294D1 /* Errors.swift */,
-				7AB7C3F26855960F542A695590626B13 /* Expectation.swift */,
-				4E187F48CC141EA192F7494B337259E4 /* ExpectationMessage.swift */,
-				984A45817E9F74678BAB827EB67CE4A9 /* Expression.swift */,
-				F5101CBFD27B1C31FFCEE5E4E128B241 /* FailureMessage.swift */,
-				53A043D16FF3C658C842A8F4A747FD67 /* Functional.swift */,
-				84ACE5EC6A1DD19AAC20BE9357E480C0 /* HaveCount.swift */,
-				FEFADF36D0923DE06C1A0297C31DDCE0 /* mach_excServer.c */,
-				098696790BB124B976A60FBFD8D46703 /* mach_excServer.h */,
-				B4B8E92D275652975F5651960151A5AA /* Match.swift */,
-				522D02BE69053344CCF3288B88DDDAC8 /* MatcherFunc.swift */,
-				FACA9BD0263BF9A1F11110FC12BADED2 /* MatcherProtocols.swift */,
-				77F948895E05B0F01BE5BA99DDEE1004 /* MatchError.swift */,
-				8BB477CEAB7DB613F9283336172E9F9C /* Nimble.h */,
-				9179050B7E2CA8F30BC83A6EA73E7CA0 /* NimbleEnvironment.swift */,
-				EFACFD7598F0600EEFBC8BB1C29CAA05 /* NimbleXCTestHandler.swift */,
-				E16414D43F6474720CD7E30731379D20 /* NMBExceptionCapture.h */,
-				C822ABC39ED9D861DA15743C10CFF34A /* NMBExceptionCapture.m */,
-				CDACC83DAC6A0F4D2B389E51F12B5104 /* NMBExpectation.swift */,
-				5D5A131E947A076252BB9382D5EE6AD6 /* NMBObjCMatcher.swift */,
-				DF4ED4B6C339C6BD77BBC15256872484 /* NMBStringify.h */,
-				852AD6CFAE2D03D65D15BC75DF1425FD /* NMBStringify.m */,
-				C234AA46724B084CE3C047CB4D3A824A /* PostNotification.swift */,
-				D20AF76ED50E1CDAAA979272706D1E23 /* Predicate.swift */,
-				113B641FEAB4632A6D07C41EE11465E7 /* RaisesException.swift */,
-				3C7874DCF93B16271D1C53C7F0425EB2 /* SatisfyAnyOf.swift */,
-				5EA31987B16AFFED530AF438383309F4 /* SourceLocation.swift */,
-				96C45E9CF21394CB1263772842A9567E /* Stringers.swift */,
-				3B516C285C9C54D038EA3D97C037CE12 /* ThrowAssertion.swift */,
-				05667201A2643F0FD9AAE145B4BA10DD /* ThrowError.swift */,
-				AA314DE45ABA2BA7F14D24700FF97FF3 /* ToSucceed.swift */,
-				BD91ABCB1620F45943A4A62CD5AC5EAC /* XCTestObservationCenter+Register.m */,
-				9E055E6C2C42FDB70A50CBC50A72AFB5 /* Support Files */,
-			);
-			name = Nimble;
-			path = Nimble;
-=======
-		76BC69880C1F3C113060E0ABB74FBAE4 /* SwiftEntryKit */ = {
-			isa = PBXGroup;
-			children = (
-				4A44028C6939A76437206172A0F2838D /* SwiftEntryKit.swift */,
-				C8DD30899EAC666591CC1323C8095300 /* Extensions */,
-				544423EBD21689A5CF6F2CE143CED6D0 /* Infra */,
-				DEBAF00D5DF44290F57E2B1F46BE870A /* MessageViews */,
-				21A5EF17DD242238A623D99EF39A4E58 /* Model */,
-				54ABEDB0C5380C82F4814B8ECAD29969 /* Pod */,
-				F5AA4C4D21343AC3A250BA9666C9E828 /* Support Files */,
-				FA87F4AAB7030DAEF1A08E43676F28B3 /* Utils */,
-			);
-			name = SwiftEntryKit;
-			path = ../..;
->>>>>>> 5becd271
 			sourceTree = "<group>";
 		};
 		7DB346D0F39D3F0E887471402A8071AB = {
@@ -1358,7 +828,6 @@
 			name = Frameworks;
 			sourceTree = "<group>";
 		};
-<<<<<<< HEAD
 		9C82778E6A275E79B771F7E1DC051E2A /* Infra */ = {
 			isa = PBXGroup;
 			children = (
@@ -1376,24 +845,7 @@
 			path = Source/Infra;
 			sourceTree = "<group>";
 		};
-		9E055E6C2C42FDB70A50CBC50A72AFB5 /* Support Files */ = {
-			isa = PBXGroup;
-			children = (
-				A79651257E0161DAD7CED55E19C5EAC5 /* Info.plist */,
-				6ED903FB8718AD9F1E183AFA493D3220 /* Nimble.modulemap */,
-				48A96EABAFF2E933DA591FAE14B17FFD /* Nimble.xcconfig */,
-				CF62D644FE3716BB1C29BBEEC52DF5C0 /* Nimble-dummy.m */,
-				D44AFFDDD52048367EFDEEB88D982173 /* Nimble-prefix.pch */,
-				DE8100ACA240BCE05F421CBF80C2B572 /* Nimble-umbrella.h */,
-			);
-			name = "Support Files";
-			path = "../Target Support Files/Nimble";
-			sourceTree = "<group>";
-		};
 		B04567135F40069E01DDEA43CC92ED38 /* EntryAttributes */ = {
-=======
-		A2EFD999EF7104DDEAA4D51C2B48C16E /* MessagesUtils */ = {
->>>>>>> 5becd271
 			isa = PBXGroup;
 			children = (
 				66355B97B2016B0D5CFD73D1AB6C6618 /* EKAttributes.swift */,
@@ -1476,38 +928,6 @@
 			path = "Target Support Files/Pods-SwiftEntryKitTests";
 			sourceTree = "<group>";
 		};
-<<<<<<< HEAD
-		E01E7F4F5C145FDBAE6939604F677F28 /* Quick */ = {
-=======
-		DEBAF00D5DF44290F57E2B1F46BE870A /* MessageViews */ = {
-			isa = PBXGroup;
-			children = (
-				09ABAE6AF095B5851F754F2DEE0DF588 /* EKAlertMessageView.swift */,
-				3F1D96CADF3DBF1F216DAB1FB3FC5D9E /* EKFormMessageView.swift */,
-				56F09C940B3E25D897200BBA289166E2 /* EKMessageContentView.swift */,
-				76E7E183F81EF43F6BF44FA610382584 /* EKNotificationMessageView.swift */,
-				30D12095EFAFF17574C60A32C4E62DA2 /* EKPopUpMessageView.swift */,
-				2399C7A4E0375E35596106BDA205EAE8 /* EKRatingMessageView.swift */,
-				6264614944A82C0E00E4813C792DE790 /* EKSimpleMessageView.swift */,
-				A2EFD999EF7104DDEAA4D51C2B48C16E /* MessagesUtils */,
-				7DE364C48CF4BC9D7A7E6922AAC59495 /* Notes */,
-			);
-			name = MessageViews;
-			path = Source/MessageViews;
-			sourceTree = "<group>";
-		};
-		E60257A1E7F811DC12FEEA8E25019D42 /* Pods */ = {
->>>>>>> 5becd271
-			isa = PBXGroup;
-			children = (
-				4A6FDF06FEA07E1418E9DB030B5F6989 /* Nimble */,
-				3067F37E327BCBB81C16A227A10216EA /* Quick */,
-				21712B375FC0534921C643FC0B16E96A /* QuickLayout */,
-			);
-			name = Pods;
-			sourceTree = "<group>";
-		};
-<<<<<<< HEAD
 		E5E0F5FB444ACA0BB26BEF3E028AD3F0 /* Extensions */ = {
 			isa = PBXGroup;
 			children = (
@@ -1521,37 +941,17 @@
 			path = Source/Extensions;
 			sourceTree = "<group>";
 		};
+		E60257A1E7F811DC12FEEA8E25019D42 /* Pods */ = {
+			isa = PBXGroup;
+			children = (
+				4A6FDF06FEA07E1418E9DB030B5F6989 /* Nimble */,
+				3067F37E327BCBB81C16A227A10216EA /* Quick */,
+				21712B375FC0534921C643FC0B16E96A /* QuickLayout */,
+			);
+			name = Pods;
+			sourceTree = "<group>";
+		};
 		E6493B0B20A54C1C628836A2723F9DD3 /* Model */ = {
-=======
-		E8654A3C7BCD9CA729112F44E2752CC6 /* EntryAttributes */ = {
-			isa = PBXGroup;
-			children = (
-				526F2C1CFA4EF94DF65611E330535F32 /* EKAttributes.swift */,
-				7EEEB6596BD0CEACBF82818CF02D6A0C /* EKAttributes+Animation.swift */,
-				5F37CC9713D65FD2985FAE2A6FBC74E2 /* EKAttributes+BackgroundStyle.swift */,
-				630716C35A389D95FADA96B96D5F6B74 /* EKAttributes+Count.swift */,
-				1DAEE02B2E730CF77B91983346C0938D /* EKAttributes+DisplayPriority.swift */,
-				148D8E190CD1CCDD0DB31F0594CE4E4D /* EKAttributes+Duration.swift */,
-				B974E8A9D575F269BEBE1C0AADBD8A84 /* EKAttributes+FrameStyle.swift */,
-				ED5D829EC9C832B026FA552BC30A7147 /* EKAttributes+HapticFeedback.swift */,
-				06F3FCA0C8D22BC2E92DDB63828E4F8D /* EKAttributes+LifecycleActions.swift */,
-				D26CEE485E5D27F27D2D5F27C991C2FB /* EKAttributes+PopBehavior.swift */,
-				305E478F663C8A33D739020DB4D2951D /* EKAttributes+Position.swift */,
-				5A9487FE5C9DE4989BB9C4DA268C4B20 /* EKAttributes+PositionConstraints.swift */,
-				4C3EED3E36954284853F233D64A0A6A1 /* EKAttributes+Presets.swift */,
-				0A920724AE75B76CB2D77C75A76DBF40 /* EKAttributes+Scroll.swift */,
-				562B9EA22F5D9BD9B44A82A386354169 /* EKAttributes+Shadow.swift */,
-				36E0FA80E19ED13480EFE0446CEEEE54 /* EKAttributes+StatusBar.swift */,
-				AF39B66BDEBFFF849F9DDD4CCB484384 /* EKAttributes+UserInteraction.swift */,
-				D63F8D0B549156662152362E8E3818CE /* EKAttributes+Validations.swift */,
-				41DC69D042433F3F075CA950E1769708 /* EKAttributes+WindowLevel.swift */,
-			);
-			name = EntryAttributes;
-			path = EntryAttributes;
-			sourceTree = "<group>";
-		};
-		F5AA4C4D21343AC3A250BA9666C9E828 /* Support Files */ = {
->>>>>>> 5becd271
 			isa = PBXGroup;
 			children = (
 				7F3BAAB7F0B429B72AEBE076021D02DA /* EKAlertMessage.swift */,
@@ -1564,16 +964,6 @@
 			);
 			name = Model;
 			path = Source/Model;
-			sourceTree = "<group>";
-		};
-		F1A6B7DF96CD11D99D2877CA5AD57811 /* Pods */ = {
-			isa = PBXGroup;
-			children = (
-				7D16D9FC28A3FE718C8D5FF39A5E2911 /* Nimble */,
-				E01E7F4F5C145FDBAE6939604F677F28 /* Quick */,
-				D1E764430474FDB9A7C57A1761E1941D /* QuickLayout */,
-			);
-			name = Pods;
 			sourceTree = "<group>";
 		};
 /* End PBXGroup section */
